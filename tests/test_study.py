import itertools
import multiprocessing
<<<<<<< HEAD
import os
=======
import pandas as pd
>>>>>>> 78625d50
import pickle
import threading
import time
import uuid
import warnings

from mock import Mock  # NOQA
from mock import patch
import pandas as pd
import pytest

import optuna
from optuna.testing.storage import StorageSupplier
from optuna import type_checking

if type_checking.TYPE_CHECKING:
    from typing import Any  # NOQA
    from typing import Callable  # NOQA
    from typing import Dict  # NOQA
    from typing import Optional  # NOQA

    CallbackFuncType = Callable[[optuna.study.Study, optuna.structs.FrozenTrial], None]

STORAGE_MODES = [
    'none',  # We give `None` to storage argument, so InMemoryStorage is used.
    'new',  # We always create a new sqlite DB file for each experiment.
    'common',  # We use a sqlite DB file for the whole experiments.
]


def setup_module():
    # type: () -> None

    StorageSupplier.setup_common_tempfile()


def teardown_module():
    # type: () -> None

    StorageSupplier.teardown_common_tempfile()


def func(trial, x_max=1.0):
    # type: (optuna.trial.Trial, float) -> float

    x = trial.suggest_uniform('x', -x_max, x_max)
    y = trial.suggest_loguniform('y', 20, 30)
    z = trial.suggest_categorical('z', (-1.0, 1.0))
    return (x - 2)**2 + (y - 25)**2 + z


class Func(object):
    def __init__(self, sleep_sec=None):
        # type: (Optional[float]) -> None

        self.n_calls = 0
        self.sleep_sec = sleep_sec
        self.lock = threading.Lock()
        self.x_max = 10.0

    def __call__(self, trial):
        # type: (optuna.trial.Trial) -> float

        with self.lock:
            self.n_calls += 1
            x_max = self.x_max
            self.x_max *= 0.9

        # Sleep for testing parallelism
        if self.sleep_sec is not None:
            time.sleep(self.sleep_sec)

        value = func(trial, x_max)
        check_params(trial.params)
        return value


def check_params(params):
    # type: (Dict[str, Any]) -> None

    assert sorted(params.keys()) == ['x', 'y', 'z']


def check_value(value):
    # type: (Optional[float]) -> None

    assert isinstance(value, float)
    assert -1.0 <= value <= 12.0**2 + 5.0**2 + 1.0


def check_frozen_trial(frozen_trial):
    # type: (optuna.structs.FrozenTrial) -> None

    if frozen_trial.state == optuna.structs.TrialState.COMPLETE:
        check_params(frozen_trial.params)
        check_value(frozen_trial.value)


def check_study(study):
    # type: (optuna.Study) -> None

    for trial in study.trials:
        check_frozen_trial(trial)

    complete_trials = [t for t in study.trials if t.state == optuna.structs.TrialState.COMPLETE]
    if len(complete_trials) == 0:
        with pytest.raises(ValueError):
            study.best_params
        with pytest.raises(ValueError):
            study.best_value
        with pytest.raises(ValueError):
            study.best_trial
    else:
        check_params(study.best_params)
        check_value(study.best_value)
        check_frozen_trial(study.best_trial)


def test_optimize_trivial_in_memory_new():
    # type: () -> None

    study = optuna.create_study()
    study.optimize(func, n_trials=10)
    check_study(study)


def test_optimize_trivial_in_memory_resume():
    # type: () -> None

    study = optuna.create_study()
    study.optimize(func, n_trials=10)
    study.optimize(func, n_trials=10)
    check_study(study)


def test_optimize_trivial_rdb_resume_study():
    # type: () -> None

    study = optuna.create_study('sqlite:///:memory:')
    study.optimize(func, n_trials=10)
    check_study(study)


def test_optimize_with_direction():
    # type: () -> None

    study = optuna.create_study(direction='minimize')
    study.optimize(func, n_trials=10)
    assert study.direction == optuna.structs.StudyDirection.MINIMIZE
    check_study(study)

    study = optuna.create_study(direction='maximize')
    study.optimize(func, n_trials=10)
    assert study.direction == optuna.structs.StudyDirection.MAXIMIZE
    check_study(study)

    with pytest.raises(ValueError):
        optuna.create_study(direction='test')


@pytest.mark.parametrize(
    'n_trials, n_jobs, storage_mode',
    itertools.product(
        (0, 1, 20),  # n_trials
        (1, 2, -1),  # n_jobs
        STORAGE_MODES,  # storage_mode
    ))
def test_optimize_parallel(n_trials, n_jobs, storage_mode):
    # type: (int, int, str)-> None

    f = Func()

    with StorageSupplier(storage_mode) as storage:
        study = optuna.create_study(storage=storage)
        study.optimize(f, n_trials=n_trials, n_jobs=n_jobs)
        assert f.n_calls == len(study.trials) == n_trials
        check_study(study)


@pytest.mark.parametrize(
    'n_trials, n_jobs, storage_mode',
    itertools.product(
        (0, 1, 20, None),  # n_trials
        (1, 2, -1),  # n_jobs
        STORAGE_MODES,  # storage_mode
    ))
def test_optimize_parallel_timeout(n_trials, n_jobs, storage_mode):
    # type: (int, int, str) -> None

    sleep_sec = 0.1
    timeout_sec = 1.0
    f = Func(sleep_sec=sleep_sec)

    with StorageSupplier(storage_mode) as storage:
        study = optuna.create_study(storage=storage)
        study.optimize(f, n_trials=n_trials, n_jobs=n_jobs, timeout=timeout_sec)

        assert f.n_calls == len(study.trials)

        if n_trials is not None:
            assert f.n_calls <= n_trials

        # A thread can process at most (timeout_sec / sleep_sec + 1) trials.
        n_jobs_actual = n_jobs if n_jobs != -1 else multiprocessing.cpu_count()
        max_calls = (timeout_sec / sleep_sec + 1) * n_jobs_actual
        assert f.n_calls <= max_calls

        check_study(study)


@pytest.mark.parametrize('storage_mode', STORAGE_MODES)
def test_optimize_with_catch(storage_mode):
    # type: (str) -> None

    with StorageSupplier(storage_mode) as storage:
        study = optuna.create_study(storage=storage)

        def func_value_error(_):
            # type: (optuna.trial.Trial) -> float

            raise ValueError

        # Test default exceptions.
        with pytest.raises(ValueError):
            study.optimize(func_value_error, n_trials=20)
        assert len(study.trials) == 1
        assert all(trial.state == optuna.structs.TrialState.FAIL for trial in study.trials)

        # Test acceptable exception.
        study.optimize(func_value_error, n_trials=20, catch=(ValueError, ))
        assert len(study.trials) == 21
        assert all(trial.state == optuna.structs.TrialState.FAIL for trial in study.trials)

        # Test trial with unacceptable exception.
        with pytest.raises(ValueError):
            study.optimize(func_value_error, n_trials=20, catch=(ArithmeticError, ))
        assert len(study.trials) == 22
        assert all(trial.state == optuna.structs.TrialState.FAIL for trial in study.trials)


@pytest.mark.parametrize('catch', [[], [Exception], None, 1])
def test_optimize_with_catch_invalid_type(catch):
    # type: (Any) -> None

    study = optuna.create_study()

    def func_value_error(_):
        # type: (optuna.trial.Trial) -> float

        raise ValueError

    with pytest.raises(TypeError):
        study.optimize(func_value_error, n_trials=20, catch=catch)


@pytest.mark.parametrize('storage_mode', STORAGE_MODES)
def test_study_set_and_get_user_attrs(storage_mode):
    # type: (str) -> None

    with StorageSupplier(storage_mode) as storage:
        study = optuna.create_study(storage=storage)

        study.set_user_attr('dataset', 'MNIST')
        assert study.user_attrs['dataset'] == 'MNIST'


@pytest.mark.parametrize('storage_mode', STORAGE_MODES)
def test_study_set_and_get_system_attrs(storage_mode):
    # type: (str) -> None

    with StorageSupplier(storage_mode) as storage:
        study = optuna.create_study(storage=storage)

        study.set_system_attr('system_message', 'test')
        assert study.system_attrs['system_message'] == 'test'


@pytest.mark.parametrize('storage_mode', STORAGE_MODES)
def test_trial_set_and_get_user_attrs(storage_mode):
    # type: (str) -> None

    def f(trial):
        # type: (optuna.trial.Trial) -> float

        trial.set_user_attr('train_accuracy', 1)
        assert trial.user_attrs['train_accuracy'] == 1
        return 0.0

    with StorageSupplier(storage_mode) as storage:
        study = optuna.create_study(storage=storage)
        study.optimize(f, n_trials=1)
        frozen_trial = study.trials[0]
        assert frozen_trial.user_attrs['train_accuracy'] == 1


@pytest.mark.parametrize('storage_mode', STORAGE_MODES)
def test_trial_set_and_get_system_attrs(storage_mode):
    # type: (str) -> None

    def f(trial):
        # type: (optuna.trial.Trial) -> float

        trial.set_system_attr('system_message', 'test')
        assert trial.system_attrs['system_message'] == 'test'
        return 0.0

    with StorageSupplier(storage_mode) as storage:
        study = optuna.create_study(storage=storage)
        study.optimize(f, n_trials=1)
        frozen_trial = study.trials[0]
        assert frozen_trial.system_attrs['system_message'] == 'test'


@pytest.mark.parametrize('storage_mode', STORAGE_MODES)
def test_get_all_study_summaries(storage_mode):
    # type: (str) -> None

    with StorageSupplier(storage_mode) as storage:
        study = optuna.create_study(storage=storage)
        study.optimize(Func(), n_trials=5)

        summaries = optuna.get_all_study_summaries(study._storage)
        summary = [s for s in summaries if s._study_id == study._study_id][0]

        assert summary.study_name == study.study_name
        assert summary.n_trials == 5


@pytest.mark.parametrize('storage_mode', STORAGE_MODES)
def test_get_all_study_summaries_with_no_trials(storage_mode):
    # type: (str) -> None

    with StorageSupplier(storage_mode) as storage:
        study = optuna.create_study(storage=storage)

        summaries = optuna.get_all_study_summaries(study._storage)
        summary = [s for s in summaries if s._study_id == study._study_id][0]

        assert summary.study_name == study.study_name
        assert summary.n_trials == 0
        assert summary.datetime_start is None


@pytest.mark.parametrize('storage_mode', STORAGE_MODES)
def test_run_trial(storage_mode):
    # type: (str) -> None

    with StorageSupplier(storage_mode) as storage:
        study = optuna.create_study(storage=storage)

        # Test trial without exception.
        study._run_trial(func, catch=(Exception, ), gc_after_trial=True)
        check_study(study)

        # Test trial with acceptable exception.
        def func_value_error(_):
            # type: (optuna.trial.Trial) -> float

            raise ValueError

        trial = study._run_trial(func_value_error, catch=(ValueError, ), gc_after_trial=True)
        frozen_trial = study._storage.get_trial(trial._trial_id)

        expected_message = 'Setting status of trial#1 as TrialState.FAIL because of the ' \
                           'following error: ValueError()'
        assert frozen_trial.state == optuna.structs.TrialState.FAIL
        assert frozen_trial.system_attrs['fail_reason'] == expected_message

        # Test trial with unacceptable exception.
        with pytest.raises(ValueError):
            study._run_trial(func_value_error, catch=(ArithmeticError, ), gc_after_trial=True)

        # Test trial with invalid objective value: None
        def func_none(_):
            # type: (optuna.trial.Trial) -> float

            return None  # type: ignore

        trial = study._run_trial(func_none, catch=(Exception, ), gc_after_trial=True)
        frozen_trial = study._storage.get_trial(trial._trial_id)

        expected_message = 'Setting status of trial#3 as TrialState.FAIL because the returned ' \
                           'value from the objective function cannot be casted to float. ' \
                           'Returned value is: None'
        assert frozen_trial.state == optuna.structs.TrialState.FAIL
        assert frozen_trial.system_attrs['fail_reason'] == expected_message

        # Test trial with invalid objective value: nan
        def func_nan(_):
            # type: (optuna.trial.Trial) -> float

            return float('nan')

        trial = study._run_trial(func_nan, catch=(Exception, ), gc_after_trial=True)
        frozen_trial = study._storage.get_trial(trial._trial_id)

        expected_message = 'Setting status of trial#4 as TrialState.FAIL because the objective ' \
                           'function returned nan.'
        assert frozen_trial.state == optuna.structs.TrialState.FAIL
        assert frozen_trial.system_attrs['fail_reason'] == expected_message


# TODO(Yanase): Remove this test function after removing `optuna.structs.TrialPruned`.
@pytest.mark.parametrize('trial_pruned_class', [optuna.exceptions.TrialPruned,
                                                optuna.structs.TrialPruned])
def test_run_trial_with_trial_pruned(trial_pruned_class):
    # type: (Callable[[], optuna.exceptions.TrialPruned]) -> None

    study = optuna.create_study()

    def func_with_trial_pruned(_):
        # type: (optuna.trial.Trial) -> float

        raise trial_pruned_class()

    trial = study._run_trial(func_with_trial_pruned, catch=(), gc_after_trial=True)
    frozen_trial = study._storage.get_trial(trial._trial_id)
    assert frozen_trial.state == optuna.structs.TrialState.PRUNED


def test_study_pickle():
    # type: () -> None

    study_1 = optuna.create_study()
    study_1.optimize(func, n_trials=10)
    check_study(study_1)
    assert len(study_1.trials) == 10
    dumped_bytes = pickle.dumps(study_1)

    study_2 = pickle.loads(dumped_bytes)
    check_study(study_2)
    assert len(study_2.trials) == 10

    study_2.optimize(func, n_trials=10)
    check_study(study_2)
    assert len(study_2.trials) == 20


def test_study_trials_dataframe_with_no_trials():
    # type: () -> None

    study_with_no_trials = optuna.create_study()
    trials_df = study_with_no_trials.trials_dataframe()
    assert trials_df.empty


@pytest.mark.parametrize('storage_mode', STORAGE_MODES)
@pytest.mark.parametrize('include_internal_fields', [True, False])
@pytest.mark.parametrize('multi_index', [True, False])
def test_trials_dataframe(storage_mode, include_internal_fields, multi_index):
    # type: (str, bool, bool) -> None

    def f(trial):
        # type: (optuna.trial.Trial) -> float

        x = trial.suggest_int('x', 1, 1)
        y = trial.suggest_categorical('y', (2.5, ))
        trial.set_user_attr('train_loss', 3)
        value = x + y  # 3.5

        # Test reported intermediate values, although it in practice is not "intermediate".
        trial.report(value, step=0)

        return value

    with StorageSupplier(storage_mode) as storage:
        study = optuna.create_study(storage=storage)
        study.optimize(f, n_trials=3)
        df = study.trials_dataframe(
            include_internal_fields=include_internal_fields, multi_index=multi_index)
        # Change index to access rows via trial number.
        if multi_index:
            df.set_index(('number', ''), inplace=True, drop=False)
        else:
            df.set_index('number', inplace=True, drop=False)
        assert len(df) == 3
        # TODO(Yanase): Remove number from system_attrs after adding TrialModel.number.
        # Number expected columns are as follows (total of 10):
        #   non-nested: 5
        #   params: 2
        #   user_attrs: 1
        #   system_attrs: 1
        #   intermediate_values: 1
        expected_n_columns = 10
        if include_internal_fields:
            # distributions: 2
            # trial_id: 1
            expected_n_columns += 3
        assert len(df.columns) == expected_n_columns

        for i in range(3):
            assert df.number[i] == i
            assert df.state[i] == 'COMPLETE'
            assert df.value[i] == 3.5
            assert isinstance(df.datetime_start[i], pd.Timestamp)
            assert isinstance(df.datetime_complete[i], pd.Timestamp)

            if multi_index:
                if include_internal_fields:
                    assert ('distributions', 'x') in df.columns
                    assert ('distributions', 'y') in df.columns
                    assert ('trial_id', '') in df.columns  # trial_id depends on other tests.

                assert df.params.x[i] == 1
                assert df.params.y[i] == 2.5
                assert df.user_attrs.train_loss[i] == 3
                assert df.system_attrs._number[i] == i
            else:
                if include_internal_fields:
                    assert 'distributions_x' in df.columns
                    assert 'distributions_y' in df.columns
                    assert 'trial_id' in df.columns  # trial_id depends on other tests.

                assert df.params_x[i] == 1
                assert df.params_y[i] == 2.5
                assert df.user_attrs_train_loss[i] == 3
                assert df.system_attrs__number[i] == i


@pytest.mark.parametrize('storage_mode', STORAGE_MODES)
def test_trials_dataframe_with_failure(storage_mode):
    # type: (str) -> None

    def f(trial):
        # type: (optuna.trial.Trial) -> float

        x = trial.suggest_int('x', 1, 1)
        y = trial.suggest_categorical('y', (2.5, ))
        trial.set_user_attr('train_loss', 3)
        raise ValueError()
        return x + y  # 3.5

    with StorageSupplier(storage_mode) as storage:
        study = optuna.create_study(storage=storage)
        study.optimize(f, n_trials=3, catch=(ValueError,))
        df = study.trials_dataframe()
        # Change index to access rows via trial number.
        df.set_index('number', inplace=True, drop=False)
        assert len(df) == 3
        # TODO(Yanase): Remove number from system_attrs after adding TrialModel.number.
        # non-nested: 5, params: 2, user_attrs: 1 system_attrs: 2
        assert len(df.columns) == 10
        for i in range(3):
            assert df.number[i] == i
            assert df.state[i] == 'FAIL'
            assert df.value[i] is None
            assert isinstance(df.datetime_start[i], pd.Timestamp)
            assert isinstance(df.datetime_complete[i], pd.Timestamp)
            assert df.params_x[i] == 1
            assert df.params_y[i] == 2.5
            assert df.user_attrs_train_loss[i] == 3
            assert df.system_attrs__number[i] == i
            assert 'system_attrs_fail_reason' in df.columns


@pytest.mark.parametrize('storage_mode', STORAGE_MODES)
def test_create_study(storage_mode):
    # type: (str) -> None

    with StorageSupplier(storage_mode) as storage:
        # Test creating a new study.
        study = optuna.create_study(storage=storage, load_if_exists=False)

        # Test `load_if_exists=True` with existing study.
        optuna.create_study(study_name=study.study_name, storage=storage, load_if_exists=True)

        if isinstance(study._storage, optuna.storages.InMemoryStorage):
            # `InMemoryStorage` does not share study's namespace (i.e., no name conflicts occur).
            optuna.create_study(study_name=study.study_name, storage=storage, load_if_exists=False)
        else:
            # Test `load_if_exists=False` with existing study.
            with pytest.raises(optuna.exceptions.DuplicatedStudyError):
                optuna.create_study(study_name=study.study_name,
                                    storage=storage,
                                    load_if_exists=False)


@pytest.mark.parametrize('storage_mode', STORAGE_MODES)
def test_load_study(storage_mode):
    # type: (str) -> None

    with StorageSupplier(storage_mode) as storage:
        if storage is None:
            # `InMemoryStorage` can not be used with `load_study` function.
            return

        study_name = str(uuid.uuid4())

        with pytest.raises(ValueError):
            # Test loading an unexisting study.
            optuna.study.load_study(study_name=study_name, storage=storage)

        # Create a new study.
        created_study = optuna.study.create_study(study_name=study_name, storage=storage)

        # Test loading an existing study.
        loaded_study = optuna.study.load_study(study_name=study_name, storage=storage)
        assert created_study._study_id == loaded_study._study_id


@pytest.mark.parametrize('storage_mode', STORAGE_MODES)
def test_delete_study(storage_mode):
    # type: (str) -> None

    with StorageSupplier(storage_mode) as storage:
        # Get storage object because delete_study does not accept None.
        storage = optuna.storages.get_storage(storage=storage)
        assert storage is not None

        # Test deleting a non-existing study.
        with pytest.raises(ValueError):
            optuna.delete_study("invalid-study-name", storage)

        # Test deleting an existing study.
        study = optuna.create_study(storage=storage, load_if_exists=False)
        optuna.delete_study(study.study_name, storage)

        # Test failed to delete the study which is already deleted.
        if not isinstance(study._storage, optuna.storages.InMemoryStorage):
            # Skip `InMemoryStorage` because it just internally initializes trials and so on.
            with pytest.raises(ValueError):
                optuna.delete_study(study.study_name, storage)


def test_nested_optimization():
    # type: () -> None

    def objective(trial):
        # type: (optuna.trial.Trial) -> float

        with pytest.raises(RuntimeError):
            trial.study.optimize(lambda _: 0.0, n_trials=1)

        return 1.0

    study = optuna.create_study()
    study.optimize(objective, n_trials=10, catch=())


@pytest.mark.parametrize('storage_mode', STORAGE_MODES)
def test_append_trial(storage_mode):
    # type: (str) -> None

    with StorageSupplier(storage_mode) as storage:
        study = optuna.create_study(storage=storage)
        assert len(study.trials) == 0

        study._append_trial(value=0.8)
        assert len(study.trials) == 1
        assert study.best_value == 0.8


def test_storage_property():
    # type: () -> None

    study = optuna.create_study()
    assert study.storage == study._storage


@patch('optuna.study.gc.collect')
def test_optimize_with_gc(collect_mock):
    # type: (Mock) -> None

    study = optuna.create_study()
    study.optimize(func, n_trials=10, gc_after_trial=True)
    check_study(study)
    assert collect_mock.call_count == 10


@patch('optuna.study.gc.collect')
def test_optimize_without_gc(collect_mock):
    # type: (Mock) -> None

    study = optuna.create_study()
    study.optimize(func, n_trials=10, gc_after_trial=False)
    check_study(study)
    assert collect_mock.call_count == 0


@pytest.mark.parametrize('n_jobs', [1, 4])
def test_callbacks(n_jobs):
    # type: (int) -> None

    lock = threading.Lock()

    def with_lock(f):
        # type: (CallbackFuncType) -> CallbackFuncType

        def callback(study, trial):
            # type: (optuna.study.Study, optuna.structs.FrozenTrial) -> None

            with lock:
                f(study, trial)

        return callback

    study = optuna.create_study()

    def objective(trial):
        # type: (optuna.trial.Trial) -> float

        return trial.suggest_int('x', 1, 1)

    # Empty callback list.
    study.optimize(objective, callbacks=[], n_trials=10, n_jobs=n_jobs)

    # A callback.
    values = []
    callbacks = [with_lock(lambda study, trial: values.append(trial.value))]
    study.optimize(objective, callbacks=callbacks, n_trials=10, n_jobs=n_jobs)
    assert values == [1] * 10

    # Two callbacks.
    values = []
    params = []
    callbacks = [
        with_lock(lambda study, trial: values.append(trial.value)),
        with_lock(lambda study, trial: params.append(trial.params))
    ]
    study.optimize(objective, callbacks=callbacks, n_trials=10, n_jobs=n_jobs)
    assert values == [1] * 10
    assert params == [{'x': 1}] * 10

    # If a trial is failed with an exception and the exception is caught by the study,
    # callbacks are invoked.
    states = []
    callbacks = [with_lock(lambda study, trial: states.append(trial.state))]
    study.optimize(
        lambda t: 1/0, callbacks=callbacks, n_trials=10, n_jobs=n_jobs,
        catch=(ZeroDivisionError,))
    assert states == [optuna.structs.TrialState.FAIL] * 10

    # If a trial is failed with an exception and the exception isn't caught by the study,
    # callbacks aren't invoked.
    states = []
    callbacks = [with_lock(lambda study, trial: states.append(trial.state))]
    with pytest.raises(ZeroDivisionError):
        study.optimize(lambda t: 1/0, callbacks=callbacks,
                       n_trials=10, n_jobs=n_jobs, catch=())
    assert states == []


def test_study_id():
    # type: () -> None

    study = optuna.create_study()

    with warnings.catch_warnings():
        warnings.simplefilter('ignore', category=DeprecationWarning)
        assert study.study_id == study._study_id

    with pytest.warns(DeprecationWarning):
        study.study_id<|MERGE_RESOLUTION|>--- conflicted
+++ resolved
@@ -1,10 +1,6 @@
 import itertools
 import multiprocessing
-<<<<<<< HEAD
 import os
-=======
-import pandas as pd
->>>>>>> 78625d50
 import pickle
 import threading
 import time
