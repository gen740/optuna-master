from io import BytesIO
import math
from typing import Any
from typing import Callable
from typing import Dict
from typing import List
from typing import Optional

import numpy as np
import pytest

from optuna.distributions import BaseDistribution
from optuna.distributions import CategoricalDistribution
from optuna.distributions import FloatDistribution
from optuna.study import create_study
from optuna.study import Study
from optuna.testing.objectives import fail_objective
from optuna.testing.visualization import prepare_study_with_trials
from optuna.trial import create_trial
from optuna.visualization import matplotlib
from optuna.visualization import plot_parallel_coordinate as plotly_plot_parallel_coordinate
from optuna.visualization._parallel_coordinate import _DimensionInfo
from optuna.visualization._parallel_coordinate import _get_parallel_coordinate_info
from optuna.visualization._parallel_coordinate import _ParallelCoordinateInfo
from optuna.visualization._plotly_imports import go
from optuna.visualization._utils import COLOR_SCALE
from optuna.visualization.matplotlib._matplotlib_imports import Axes
from optuna.visualization.matplotlib._matplotlib_imports import plt


<<<<<<< HEAD
parametrize_plot_parallel_coordinate = pytest.mark.parametrize(
    "plot_parallel_coordinate",
    [plotly_plot_parallel_coordinate, matplotlib.plot_parallel_coordinate],
)
=======
def test_target_is_none_and_study_is_multi_obj() -> None:

    study = create_study(directions=["minimize", "minimize"])
    with pytest.raises(ValueError):
        plot_parallel_coordinate(study)


def test_plot_parallel_coordinate() -> None:

    # Test with no trial.
    study = create_study()
    figure = plot_parallel_coordinate(study)
    assert len(figure.data) == 0

    study = create_study(direction="minimize")
    study.add_trial(
        create_trial(
            value=0.0,
            params={"param_a": 1.0, "param_b": 2.0},
            distributions={
                "param_a": FloatDistribution(0.0, 3.0),
                "param_b": FloatDistribution(0.0, 3.0),
            },
        )
    )
    study.add_trial(
        create_trial(
            value=2.0,
            params={"param_b": 0.0},
            distributions={"param_b": FloatDistribution(0.0, 3.0)},
        )
    )
    study.add_trial(
        create_trial(
            value=1.0,
            params={"param_a": 2.5, "param_b": 1.0},
            distributions={
                "param_a": FloatDistribution(0.0, 3.0),
                "param_b": FloatDistribution(0.0, 3.0),
            },
        )
    )

    # Test with a trial.
    figure = plot_parallel_coordinate(study)
    assert len(figure.data[0]["dimensions"]) == 3
    assert figure.data[0]["dimensions"][0]["label"] == "Objective Value"
    assert figure.data[0]["dimensions"][0]["range"] == (0.0, 1.0)
    assert figure.data[0]["dimensions"][0]["values"] == (0.0, 1.0)
    assert figure.data[0]["dimensions"][1]["label"] == "param_a"
    assert figure.data[0]["dimensions"][1]["range"] == (1.0, 2.5)
    assert figure.data[0]["dimensions"][1]["values"] == (1.0, 2.5)
    assert figure.data[0]["dimensions"][2]["label"] == "param_b"
    assert figure.data[0]["dimensions"][2]["range"] == (1.0, 2.0)
    assert figure.data[0]["dimensions"][2]["values"] == (2.0, 1.0)

    # Test with a trial to select parameter.
    figure = plot_parallel_coordinate(study, params=["param_a"])
    assert len(figure.data[0]["dimensions"]) == 2
    assert figure.data[0]["dimensions"][0]["label"] == "Objective Value"
    assert figure.data[0]["dimensions"][0]["range"] == (0.0, 1.0)
    assert figure.data[0]["dimensions"][0]["values"] == (0.0, 1.0)
    assert figure.data[0]["dimensions"][1]["label"] == "param_a"
    assert figure.data[0]["dimensions"][1]["range"] == (1.0, 2.5)
    assert figure.data[0]["dimensions"][1]["values"] == (1.0, 2.5)

    # Test with a customized target value.
    with pytest.warns(UserWarning):
        figure = plot_parallel_coordinate(
            study, params=["param_a"], target=lambda t: t.params["param_b"]
        )
    assert len(figure.data[0]["dimensions"]) == 2
    assert figure.data[0]["dimensions"][0]["label"] == "Objective Value"
    assert figure.data[0]["dimensions"][0]["range"] == (1.0, 2.0)
    assert figure.data[0]["dimensions"][0]["values"] == (2.0, 1.0)
    assert figure.data[0]["dimensions"][1]["label"] == "param_a"
    assert figure.data[0]["dimensions"][1]["range"] == (1.0, 2.5)
    assert figure.data[0]["dimensions"][1]["values"] == (1.0, 2.5)
>>>>>>> e7a2a91f


def _create_study_with_failed_trial() -> Study:

    study = create_study()
    study.optimize(fail_objective, n_trials=1, catch=(ValueError,))

    return study


def _create_study_with_categorical_params() -> Study:
    study_categorical_params = create_study()
    distributions: Dict[str, BaseDistribution] = {
        "category_a": CategoricalDistribution(("preferred", "opt")),
        "category_b": CategoricalDistribution(("net", "una")),
    }
    study_categorical_params.add_trial(
        create_trial(
            value=0.0,
            params={"category_a": "preferred", "category_b": "net"},
            distributions=distributions,
        )
    )
    study_categorical_params.add_trial(
        create_trial(
            value=2.0,
            params={"category_a": "opt", "category_b": "una"},
            distributions=distributions,
        )
    )
    return study_categorical_params


def _create_study_with_numeric_categorical_params() -> Study:
    study_categorical_params = create_study()
    distributions: Dict[str, BaseDistribution] = {
        "category_a": CategoricalDistribution((1, 2)),
        "category_b": CategoricalDistribution((10, 20, 30)),
    }
    study_categorical_params.add_trial(
        create_trial(
            value=0.0,
            params={"category_a": 2, "category_b": 20},
            distributions=distributions,
        )
    )
    study_categorical_params.add_trial(
        create_trial(
            value=1.0,
            params={"category_a": 1, "category_b": 30},
            distributions=distributions,
        )
    )
    study_categorical_params.add_trial(
        create_trial(
            value=2.0,
            params={"category_a": 2, "category_b": 10},
            distributions=distributions,
        )
    )
    return study_categorical_params


def _create_study_with_log_params() -> Study:
    study_log_params = create_study()
    distributions: Dict[str, BaseDistribution] = {
        "param_a": FloatDistribution(1e-7, 1e-2, log=True),
        "param_b": FloatDistribution(1, 1000, log=True),
    }
    study_log_params.add_trial(
        create_trial(
            value=0.0,
            params={"param_a": 1e-6, "param_b": 10},
            distributions=distributions,
        )
    )
    study_log_params.add_trial(
        create_trial(
            value=1.0,
            params={"param_a": 2e-5, "param_b": 200},
            distributions=distributions,
        )
    )
    study_log_params.add_trial(
        create_trial(
            value=0.1,
            params={"param_a": 1e-4, "param_b": 30},
            distributions=distributions,
        )
    )
    return study_log_params


def _create_study_with_log_scale_and_str_and_numeric_category() -> Study:
    study_multi_distro_params = create_study()
    distributions: Dict[str, BaseDistribution] = {
        "param_a": CategoricalDistribution(("preferred", "opt")),
        "param_b": CategoricalDistribution((1, 2, 10)),
        "param_c": FloatDistribution(1, 1000, log=True),
        "param_d": CategoricalDistribution((1, -1, 2)),
    }
    study_multi_distro_params.add_trial(
        create_trial(
            value=0.0,
            params={"param_a": "preferred", "param_b": 2, "param_c": 30, "param_d": 2},
            distributions=distributions,
        )
    )

    study_multi_distro_params.add_trial(
        create_trial(
            value=1.0,
            params={"param_a": "opt", "param_b": 1, "param_c": 200, "param_d": 2},
            distributions=distributions,
        )
    )

    study_multi_distro_params.add_trial(
        create_trial(
            value=2.0,
            params={"param_a": "preferred", "param_b": 10, "param_c": 10, "param_d": 1},
            distributions=distributions,
        )
    )

    study_multi_distro_params.add_trial(
        create_trial(
            value=3.0,
            params={"param_a": "opt", "param_b": 2, "param_c": 10, "param_d": -1},
            distributions=distributions,
        )
    )
    return study_multi_distro_params


def test_target_is_none_and_study_is_multi_obj() -> None:

    study = create_study(directions=["minimize", "minimize"])
    with pytest.raises(ValueError):
        _get_parallel_coordinate_info(study)


@parametrize_plot_parallel_coordinate
def test_plot_parallel_coordinate_customized_target_name(
    plot_parallel_coordinate: Callable[..., Any]
) -> None:

    study = prepare_study_with_trials()
    figure = plot_parallel_coordinate(study, target_name="Target Name")
    if isinstance(figure, go.Figure):
        assert figure.data[0]["dimensions"][0]["label"] == "Target Name"
    elif isinstance(figure, Axes):
        assert figure.get_figure().axes[1].get_ylabel() == "Target Name"


@parametrize_plot_parallel_coordinate
@pytest.mark.parametrize(
    "specific_create_study, params",
    [
        [create_study, None],
        [prepare_study_with_trials, None],
        [prepare_study_with_trials, []],
        [prepare_study_with_trials, ["param_a"]],
        [prepare_study_with_trials, ["param_a", "param_b"]],
        [prepare_study_with_trials, ["param_a", "param_b", "param_c"]],
        [prepare_study_with_trials, ["param_a", "param_b", "param_c", "param_d"]],
        [_create_study_with_failed_trial, None],
        [_create_study_with_categorical_params, None],
        [_create_study_with_numeric_categorical_params, None],
        [_create_study_with_log_params, None],
        [_create_study_with_log_scale_and_str_and_numeric_category, None],
    ],
)
def test_plot_parallel_coordinate(
    plot_parallel_coordinate: Callable[..., Any],
    specific_create_study: Callable[[], Study],
    params: Optional[List[str]],
) -> None:

    study = specific_create_study()
    figure = plot_parallel_coordinate(study, params=params)
    if isinstance(figure, go.Figure):
        figure.write_image(BytesIO())
    else:
        plt.savefig(BytesIO())


def test_get_parallel_coordinate_info() -> None:

    # Test with no trial.
    study = create_study()
    info = _get_parallel_coordinate_info(study)
    assert info == _ParallelCoordinateInfo(
        dim_objective=_DimensionInfo(
            label="Objective Value",
            values=(),
            range=(0, 0),
            is_log=False,
            is_cat=False,
            tickvals=[],
            ticktext=[],
        ),
        dims_params=[],
        reverse_scale=True,
        target_name="Objective Value",
    )

    study = prepare_study_with_trials(with_c_d=False)

    # Test with a trial.
    info = _get_parallel_coordinate_info(study)
    assert info == _ParallelCoordinateInfo(
        dim_objective=_DimensionInfo(
            label="Objective Value",
            values=(0.0, 1.0),
            range=(0.0, 1.0),
            is_log=False,
            is_cat=False,
            tickvals=[],
            ticktext=[],
        ),
        dims_params=[
            _DimensionInfo(
                label="param_a",
                values=(1.0, 2.5),
                range=(1.0, 2.5),
                is_log=False,
                is_cat=False,
                tickvals=[],
                ticktext=[],
            ),
            _DimensionInfo(
                label="param_b",
                values=(2.0, 1.0),
                range=(1.0, 2.0),
                is_log=False,
                is_cat=False,
                tickvals=[],
                ticktext=[],
            ),
        ],
        reverse_scale=True,
        target_name="Objective Value",
    )

    # Test with a trial to select parameter.
    info = _get_parallel_coordinate_info(study, params=["param_a"])
    assert info == _ParallelCoordinateInfo(
        dim_objective=_DimensionInfo(
            label="Objective Value",
            values=(0.0, 1.0),
            range=(0.0, 1.0),
            is_log=False,
            is_cat=False,
            tickvals=[],
            ticktext=[],
        ),
        dims_params=[
            _DimensionInfo(
                label="param_a",
                values=(1.0, 2.5),
                range=(1.0, 2.5),
                is_log=False,
                is_cat=False,
                tickvals=[],
                ticktext=[],
            ),
        ],
        reverse_scale=True,
        target_name="Objective Value",
    )

    # Test with a customized target value.
    with pytest.warns(UserWarning):
        info = _get_parallel_coordinate_info(
            study, params=["param_a"], target=lambda t: t.params["param_b"]
        )
    assert info == _ParallelCoordinateInfo(
        dim_objective=_DimensionInfo(
            label="Objective Value",
            values=(2.0, 1.0),
            range=(1.0, 2.0),
            is_log=False,
            is_cat=False,
            tickvals=[],
            ticktext=[],
        ),
        dims_params=[
            _DimensionInfo(
                label="param_a",
                values=(1.0, 2.5),
                range=(1.0, 2.5),
                is_log=False,
                is_cat=False,
                tickvals=[],
                ticktext=[],
            ),
        ],
        reverse_scale=True,
        target_name="Objective Value",
    )

    # Test with a customized target name.
    info = _get_parallel_coordinate_info(study, target_name="Target Name")
    assert info == _ParallelCoordinateInfo(
        dim_objective=_DimensionInfo(
            label="Target Name",
            values=(0.0, 1.0),
            range=(0.0, 1.0),
            is_log=False,
            is_cat=False,
            tickvals=[],
            ticktext=[],
        ),
        dims_params=[
            _DimensionInfo(
                label="param_a",
                values=(1.0, 2.5),
                range=(1.0, 2.5),
                is_log=False,
                is_cat=False,
                tickvals=[],
                ticktext=[],
            ),
            _DimensionInfo(
                label="param_b",
                values=(2.0, 1.0),
                range=(1.0, 2.0),
                is_log=False,
                is_cat=False,
                tickvals=[],
                ticktext=[],
            ),
        ],
        reverse_scale=True,
        target_name="Target Name",
    )

    # Test with wrong params that do not exist in trials
    with pytest.raises(ValueError, match="Parameter optuna does not exist in your study."):
        _get_parallel_coordinate_info(study, params=["optuna", "optuna"])

    # Ignore failed trials.
    study = _create_study_with_failed_trial()
    info = _get_parallel_coordinate_info(study)
    assert info == _ParallelCoordinateInfo(
        dim_objective=_DimensionInfo(
            label="Objective Value",
            values=(),
            range=(0, 0),
            is_log=False,
            is_cat=False,
            tickvals=[],
            ticktext=[],
        ),
        dims_params=[],
        reverse_scale=True,
        target_name="Objective Value",
    )


def test_get_parallel_coordinate_info_categorical_params() -> None:
    # Test with categorical params that cannot be converted to numeral.
    study = _create_study_with_categorical_params()
    info = _get_parallel_coordinate_info(study)
    assert info == _ParallelCoordinateInfo(
        dim_objective=_DimensionInfo(
            label="Objective Value",
            values=(0.0, 2.0),
            range=(0.0, 2.0),
            is_log=False,
            is_cat=False,
            tickvals=[],
            ticktext=[],
        ),
        dims_params=[
            _DimensionInfo(
                label="category_a",
                values=(0, 1),
                range=(0, 1),
                is_log=False,
                is_cat=True,
                tickvals=[0, 1],
                ticktext=["preferred", "opt"],
            ),
            _DimensionInfo(
                label="category_b",
                values=(0, 1),
                range=(0, 1),
                is_log=False,
                is_cat=True,
                tickvals=[0, 1],
                ticktext=["net", "una"],
            ),
        ],
        reverse_scale=True,
        target_name="Objective Value",
    )


def test_get_parallel_coordinate_info_categorical_numeric_params() -> None:
    # Test with categorical params that can be interpreted as numeric params.
    study = _create_study_with_numeric_categorical_params()

    # Trials are sorted by using param_a and param_b, i.e., trial#1, trial#2, and trial#0.
    info = _get_parallel_coordinate_info(study)
    assert info == _ParallelCoordinateInfo(
        dim_objective=_DimensionInfo(
            label="Objective Value",
            values=(1.0, 2.0, 0.0),
            range=(0.0, 2.0),
            is_log=False,
            is_cat=False,
            tickvals=[],
            ticktext=[],
        ),
        dims_params=[
            _DimensionInfo(
                label="category_a",
                values=(0, 1, 1),
                range=(0, 1),
                is_log=False,
                is_cat=True,
                tickvals=[0, 1],
                ticktext=[1, 2],
            ),
            _DimensionInfo(
                label="category_b",
                values=(2, 0, 1),
                range=(0, 2),
                is_log=False,
                is_cat=True,
                tickvals=[0, 1, 2],
                ticktext=[10, 20, 30],
            ),
        ],
        reverse_scale=True,
        target_name="Objective Value",
    )


def test_get_parallel_coordinate_info_log_params() -> None:
    # Test with log params.
    study = _create_study_with_log_params()
    info = _get_parallel_coordinate_info(study)
    assert info == _ParallelCoordinateInfo(
        dim_objective=_DimensionInfo(
            label="Objective Value",
            values=(0.0, 1.0, 0.1),
            range=(0.0, 1.0),
            is_log=False,
            is_cat=False,
            tickvals=[],
            ticktext=[],
        ),
        dims_params=[
            _DimensionInfo(
                label="param_a",
                values=(-6, math.log10(2e-5), -4),
                range=(-6.0, -4.0),
                is_log=True,
                is_cat=False,
                tickvals=[-6, -5, -4.0],
                ticktext=["1e-06", "1e-05", "0.0001"],
            ),
            _DimensionInfo(
                label="param_b",
                values=(1.0, math.log10(200), math.log10(30)),
                range=(1.0, math.log10(200)),
                is_log=True,
                is_cat=False,
                tickvals=[1.0, 2.0, math.log10(200)],
                ticktext=["10", "100", "200"],
            ),
        ],
        reverse_scale=True,
        target_name="Objective Value",
    )


def test_get_parallel_coordinate_info_unique_hyper_param() -> None:
    # Test case when one unique value is suggested during the optimization.

    study_categorical_params = create_study()
    distributions: Dict[str, BaseDistribution] = {
        "category_a": CategoricalDistribution(("preferred", "opt")),
        "param_b": FloatDistribution(1, 1000, log=True),
    }
    study_categorical_params.add_trial(
        create_trial(
            value=0.0,
            params={"category_a": "preferred", "param_b": 30},
            distributions=distributions,
        )
    )

    # Both hyperparameters contain unique values.
    info = _get_parallel_coordinate_info(study_categorical_params)
    assert info == _ParallelCoordinateInfo(
        dim_objective=_DimensionInfo(
            label="Objective Value",
            values=(0.0,),
            range=(0.0, 0.0),
            is_log=False,
            is_cat=False,
            tickvals=[],
            ticktext=[],
        ),
        dims_params=[
            _DimensionInfo(
                label="category_a",
                values=(0.0,),
                range=(0, 0),
                is_log=False,
                is_cat=True,
                tickvals=[0],
                ticktext=["preferred"],
            ),
            _DimensionInfo(
                label="param_b",
                values=(math.log10(30),),
                range=(math.log10(30), math.log10(30)),
                is_log=True,
                is_cat=False,
                tickvals=[math.log10(30)],
                ticktext=["30"],
            ),
        ],
        reverse_scale=True,
        target_name="Objective Value",
    )

    study_categorical_params.add_trial(
        create_trial(
            value=2.0,
            params={"category_a": "preferred", "param_b": 20},
            distributions=distributions,
        )
    )

    # Still "category_a" contains unique suggested value during the optimization.
    info = _get_parallel_coordinate_info(study_categorical_params)
    assert info == _ParallelCoordinateInfo(
        dim_objective=_DimensionInfo(
            label="Objective Value",
            values=(0.0, 2.0),
            range=(0.0, 2.0),
            is_log=False,
            is_cat=False,
            tickvals=[],
            ticktext=[],
        ),
        dims_params=[
            _DimensionInfo(
                label="category_a",
                values=(0, 0),
                range=(0, 0),
                is_log=False,
                is_cat=True,
                tickvals=[0],
                ticktext=["preferred"],
            ),
            _DimensionInfo(
                label="param_b",
                values=(math.log10(30), math.log10(20)),
                range=(math.log10(20), math.log10(30)),
                is_log=True,
                is_cat=False,
                tickvals=[math.log10(20), math.log10(30)],
                ticktext=["20", "30"],
            ),
        ],
        reverse_scale=True,
        target_name="Objective Value",
    )


def test_get_parallel_coordinate_info_with_log_scale_and_str_and_numeric_category() -> None:
    # Test with sample from multiple distributions including categorical params
    # that can be interpreted as numeric params.
    study = _create_study_with_log_scale_and_str_and_numeric_category()
    info = _get_parallel_coordinate_info(study)
    assert info == _ParallelCoordinateInfo(
        dim_objective=_DimensionInfo(
            label="Objective Value",
            values=(1.0, 3.0, 0.0, 2.0),
            range=(0.0, 3.0),
            is_log=False,
            is_cat=False,
            tickvals=[],
            ticktext=[],
        ),
        dims_params=[
            _DimensionInfo(
                label="param_a",
                values=(1, 1, 0, 0),
                range=(0, 1),
                is_log=False,
                is_cat=True,
                tickvals=[0, 1],
                ticktext=["preferred", "opt"],
            ),
            _DimensionInfo(
                label="param_b",
                values=(0, 1, 1, 2),
                range=(0, 2),
                is_log=False,
                is_cat=True,
                tickvals=[0, 1, 2],
                ticktext=[1, 2, 10],
            ),
            _DimensionInfo(
                label="param_c",
                values=(math.log10(200), 1.0, math.log10(30), 1.0),
                range=(1.0, math.log10(200)),
                is_log=True,
                is_cat=False,
                tickvals=[1, 2, math.log10(200)],
                ticktext=["10", "100", "200"],
            ),
            _DimensionInfo(
                label="param_d",
                values=(2, 0, 2, 1),
                range=(0, 2),
                is_log=False,
                is_cat=True,
                tickvals=[0, 1, 2],
                ticktext=[-1, 1, 2],
            ),
        ],
        reverse_scale=True,
        target_name="Objective Value",
    )


@pytest.mark.parametrize("direction", ["minimize", "maximize"])
def test_color_map(direction: str) -> None:
    study = create_study(direction=direction)
    for i in range(3):
        study.add_trial(
            create_trial(
                value=float(i),
                params={"param_a": float(i), "param_b": float(i)},
                distributions={
                    "param_a": FloatDistribution(0.0, 3.0),
                    "param_b": FloatDistribution(0.0, 3.0),
                },
            )
        )

    # `target` is `None`.
    line = plotly_plot_parallel_coordinate(study).data[0]["line"]
    assert COLOR_SCALE == [v[1] for v in line["colorscale"]]
    if direction == "minimize":
        assert line["reversescale"]
    else:
        assert not line["reversescale"]

    # When `target` is not `None`, `reversescale` is always `True`.
    line = plotly_plot_parallel_coordinate(study, target=lambda t: t.number).data[0]["line"]
    assert COLOR_SCALE == [v[1] for v in line["colorscale"]]
    assert line["reversescale"]

    # Multi-objective optimization.
<<<<<<< HEAD
    study = prepare_study_with_trials(with_c_d=False, n_objectives=2, direction=direction)
    line = plotly_plot_parallel_coordinate(study, target=lambda t: t.number).data[0]["line"]
=======
    study = create_study(directions=[direction, direction])
    for i in range(3):
        study.add_trial(
            create_trial(
                values=[float(i), float(i)],
                params={"param_a": float(i), "param_b": float(i)},
                distributions={
                    "param_a": FloatDistribution(0.0, 3.0),
                    "param_b": FloatDistribution(0.0, 3.0),
                },
            )
        )
    line = plot_parallel_coordinate(study, target=lambda t: t.number).data[0]["line"]
>>>>>>> e7a2a91f
    assert COLOR_SCALE == [v[1] for v in line["colorscale"]]
    assert line["reversescale"]


def test_get_parallel_coordinate_info_only_missing_params() -> None:
    # When all trials contain only a part of parameters,
    # the plot returns an empty figure.
    study = create_study()
    study.add_trial(
        create_trial(
            value=0.0,
            params={"param_a": 1e-6},
            distributions={
                "param_a": FloatDistribution(1e-7, 1e-2, log=True),
            },
        )
    )
    study.add_trial(
        create_trial(
            value=1.0,
            params={"param_b": 200},
            distributions={
                "param_b": FloatDistribution(1, 1000, log=True),
            },
        )
    )

    info = _get_parallel_coordinate_info(study)
    assert info == _ParallelCoordinateInfo(
        dim_objective=_DimensionInfo(
            label="Objective Value",
            values=(),
            range=(0, 0),
            is_log=False,
            is_cat=False,
            tickvals=[],
            ticktext=[],
        ),
        dims_params=[],
        reverse_scale=True,
        target_name="Objective Value",
    )


@pytest.mark.parametrize("value", [float("inf"), -float("inf"), float("nan")])
def test_nonfinite_removed(value: float) -> None:

    study = prepare_study_with_trials(value_for_first_trial=value)
    info = _get_parallel_coordinate_info(study)
    assert all(np.isfinite(info.dim_objective.values))


@pytest.mark.parametrize("objective", (0, 1))
@pytest.mark.parametrize("value", (float("inf"), -float("inf"), float("nan")))
def test_nonfinite_multiobjective(objective: int, value: float) -> None:

    study = prepare_study_with_trials(n_objectives=2, value_for_first_trial=value)
    info = _get_parallel_coordinate_info(study, target=lambda t: t.values[objective])
    assert all(np.isfinite(info.dim_objective.values))<|MERGE_RESOLUTION|>--- conflicted
+++ resolved
@@ -28,91 +28,10 @@
 from optuna.visualization.matplotlib._matplotlib_imports import plt
 
 
-<<<<<<< HEAD
 parametrize_plot_parallel_coordinate = pytest.mark.parametrize(
     "plot_parallel_coordinate",
     [plotly_plot_parallel_coordinate, matplotlib.plot_parallel_coordinate],
 )
-=======
-def test_target_is_none_and_study_is_multi_obj() -> None:
-
-    study = create_study(directions=["minimize", "minimize"])
-    with pytest.raises(ValueError):
-        plot_parallel_coordinate(study)
-
-
-def test_plot_parallel_coordinate() -> None:
-
-    # Test with no trial.
-    study = create_study()
-    figure = plot_parallel_coordinate(study)
-    assert len(figure.data) == 0
-
-    study = create_study(direction="minimize")
-    study.add_trial(
-        create_trial(
-            value=0.0,
-            params={"param_a": 1.0, "param_b": 2.0},
-            distributions={
-                "param_a": FloatDistribution(0.0, 3.0),
-                "param_b": FloatDistribution(0.0, 3.0),
-            },
-        )
-    )
-    study.add_trial(
-        create_trial(
-            value=2.0,
-            params={"param_b": 0.0},
-            distributions={"param_b": FloatDistribution(0.0, 3.0)},
-        )
-    )
-    study.add_trial(
-        create_trial(
-            value=1.0,
-            params={"param_a": 2.5, "param_b": 1.0},
-            distributions={
-                "param_a": FloatDistribution(0.0, 3.0),
-                "param_b": FloatDistribution(0.0, 3.0),
-            },
-        )
-    )
-
-    # Test with a trial.
-    figure = plot_parallel_coordinate(study)
-    assert len(figure.data[0]["dimensions"]) == 3
-    assert figure.data[0]["dimensions"][0]["label"] == "Objective Value"
-    assert figure.data[0]["dimensions"][0]["range"] == (0.0, 1.0)
-    assert figure.data[0]["dimensions"][0]["values"] == (0.0, 1.0)
-    assert figure.data[0]["dimensions"][1]["label"] == "param_a"
-    assert figure.data[0]["dimensions"][1]["range"] == (1.0, 2.5)
-    assert figure.data[0]["dimensions"][1]["values"] == (1.0, 2.5)
-    assert figure.data[0]["dimensions"][2]["label"] == "param_b"
-    assert figure.data[0]["dimensions"][2]["range"] == (1.0, 2.0)
-    assert figure.data[0]["dimensions"][2]["values"] == (2.0, 1.0)
-
-    # Test with a trial to select parameter.
-    figure = plot_parallel_coordinate(study, params=["param_a"])
-    assert len(figure.data[0]["dimensions"]) == 2
-    assert figure.data[0]["dimensions"][0]["label"] == "Objective Value"
-    assert figure.data[0]["dimensions"][0]["range"] == (0.0, 1.0)
-    assert figure.data[0]["dimensions"][0]["values"] == (0.0, 1.0)
-    assert figure.data[0]["dimensions"][1]["label"] == "param_a"
-    assert figure.data[0]["dimensions"][1]["range"] == (1.0, 2.5)
-    assert figure.data[0]["dimensions"][1]["values"] == (1.0, 2.5)
-
-    # Test with a customized target value.
-    with pytest.warns(UserWarning):
-        figure = plot_parallel_coordinate(
-            study, params=["param_a"], target=lambda t: t.params["param_b"]
-        )
-    assert len(figure.data[0]["dimensions"]) == 2
-    assert figure.data[0]["dimensions"][0]["label"] == "Objective Value"
-    assert figure.data[0]["dimensions"][0]["range"] == (1.0, 2.0)
-    assert figure.data[0]["dimensions"][0]["values"] == (2.0, 1.0)
-    assert figure.data[0]["dimensions"][1]["label"] == "param_a"
-    assert figure.data[0]["dimensions"][1]["range"] == (1.0, 2.5)
-    assert figure.data[0]["dimensions"][1]["values"] == (1.0, 2.5)
->>>>>>> e7a2a91f
 
 
 def _create_study_with_failed_trial() -> Study:
@@ -777,10 +696,6 @@
     assert line["reversescale"]
 
     # Multi-objective optimization.
-<<<<<<< HEAD
-    study = prepare_study_with_trials(with_c_d=False, n_objectives=2, direction=direction)
-    line = plotly_plot_parallel_coordinate(study, target=lambda t: t.number).data[0]["line"]
-=======
     study = create_study(directions=[direction, direction])
     for i in range(3):
         study.add_trial(
@@ -793,8 +708,7 @@
                 },
             )
         )
-    line = plot_parallel_coordinate(study, target=lambda t: t.number).data[0]["line"]
->>>>>>> e7a2a91f
+    line = plotly_plot_parallel_coordinate(study, target=lambda t: t.number).data[0]["line"]
     assert COLOR_SCALE == [v[1] for v in line["colorscale"]]
     assert line["reversescale"]
 
