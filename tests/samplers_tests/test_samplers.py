--- conflicted
+++ resolved
@@ -20,11 +20,8 @@
 from optuna.distributions import CategoricalChoiceType
 from optuna.distributions import CategoricalDistribution
 from optuna.distributions import DiscreteUniformDistribution
-<<<<<<< HEAD
+from optuna.distributions import FloatDistribution
 from optuna.distributions import IntDistribution
-=======
-from optuna.distributions import FloatDistribution
->>>>>>> f2dc5f44
 from optuna.distributions import IntLogUniformDistribution
 from optuna.distributions import IntUniformDistribution
 from optuna.distributions import LogUniformDistribution
@@ -845,14 +842,11 @@
         "d": IntUniformDistribution(low=1, high=1),
         "e": IntLogUniformDistribution(low=1, high=1),
         "f": CategoricalDistribution([1]),
-<<<<<<< HEAD
-        "j": IntDistribution(low=1, high=1),
-        "k": IntDistribution(low=1, high=1, log=True),
-=======
         "g": FloatDistribution(low=1.0, high=1.0),
         "h": FloatDistribution(low=1.0, high=1.0, log=True),
         "i": FloatDistribution(low=1.0, high=1.0, step=1.0),
->>>>>>> f2dc5f44
+        "j": IntDistribution(low=1, high=1),
+        "k": IntDistribution(low=1, high=1, log=True),
     }
 
     with warnings.catch_warnings():
