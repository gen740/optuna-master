import os
import sys

import pkg_resources
from setuptools import find_packages
from setuptools import setup

from typing import Dict
from typing import List
from typing import Optional


def get_version() -> str:

    version_filepath = os.path.join(os.path.dirname(__file__), 'optuna', 'version.py')
    with open(version_filepath) as f:
        for line in f:
            if line.startswith('__version__'):
                return line.strip().split()[-1][1:-1]
    assert False


def get_long_description() -> str:

    readme_filepath = os.path.join(os.path.dirname(__file__), 'README.md')
    with open(readme_filepath) as f:
        return f.read()


def get_install_requires() -> List[str]:

    return [
        'alembic',
        'cliff',
        'colorlog',
        'joblib',
        'numpy',
        'scipy!=1.4.0',
        'sqlalchemy>=1.1.0',
        'tqdm',
    ]


def get_tests_require() -> List[str]:

    return get_extras_require()['testing']


def get_extras_require() -> Dict[str, List[str]]:

    requirements = {
        'checking': [
            'autopep8',
            'hacking',
            'mypy',
        ],
        'codecov': [
            'codecov',
            'pytest-cov',
        ],
        'doctest': [
            'cma',
            'pandas',
            'plotly>=4.0.0',
<<<<<<< HEAD
            'scikit-learn>=0.19.0',
=======
            'scikit-optimize',
>>>>>>> b7d0e8b0
        ],
        'document': [
            'sphinx',
            'sphinx_rtd_theme',
        ],
        'example': [
            'catboost',
            'chainer',
            'lightgbm',
            'mlflow',
            'mxnet',
            'pytorch-ignite',
            'scikit-image',
            'scikit-learn',
            'torch',
            'torchvision>=0.5.0',
            'xgboost',
        ] + (['fastai<2'] if (3, 5) < sys.version_info[:2] < (3, 8) else [])
        + ([
            'dask[dataframe]',
            'dask-ml',
            'keras',
            # TODO(toshihikoyanase): Remove the version constraint after resolving the issue
            # https://github.com/optuna/optuna/issues/997.
            'pytorch-lightning<0.7.0',
            'tensorflow>=2.0.0',
        ] if sys.version_info[:2] < (3, 8) else []),
        'testing': [
            # TODO(toshihikoyanase): Remove the version constraint after resolving the issue
            # https://github.com/optuna/optuna/issues/1000.
            'bokeh<2.0.0',
            'chainer>=5.0.0',
            'cma',
            'lightgbm',
            'mock',
            'mpi4py',
            'mxnet',
            'pandas',
            'plotly>=4.0.0',
            'pytest',
            'pytorch-ignite',
            'scikit-learn>=0.19.0',
            'scikit-optimize',
            'torch',
            'torchvision>=0.5.0',
            'xgboost',
        ] + (['fastai<2'] if (3, 5) < sys.version_info[:2] < (3, 8) else [])
        + ([
            'keras',
            # TODO(toshihikoyanase): Remove the version constraint after resolving the issue
            # https://github.com/optuna/optuna/issues/997.
            'pytorch-lightning<0.7.0',
            'tensorflow',
            'tensorflow-datasets',
        ] if sys.version_info[:2] < (3, 8) else []),
    }

    return requirements


def find_any_distribution(pkgs: List[str]) -> Optional[pkg_resources.Distribution]:

    for pkg in pkgs:
        try:
            return pkg_resources.get_distribution(pkg)
        except pkg_resources.DistributionNotFound:
            pass
    return None


pfnopt_pkg = find_any_distribution(['pfnopt'])
if pfnopt_pkg is not None:
    msg = 'We detected that PFNOpt is installed in your environment.\n' \
        'PFNOpt has been renamed Optuna. Please uninstall the old\n' \
        'PFNOpt in advance (e.g. by executing `$ pip uninstall pfnopt`).'
    print(msg)
    exit(1)

setup(
    name='optuna',
    version=get_version(),
    description='A hyperparameter optimization framework',
    long_description=get_long_description(),
    long_description_content_type='text/markdown',
    author='Takuya Akiba',
    author_email='akiba@preferred.jp',
    url='https://optuna.org/',
    packages=find_packages(),
    package_data={
        'optuna': [
            'storages/rdb/alembic.ini',
            'storages/rdb/alembic/*.*',
            'storages/rdb/alembic/versions/*.*'
        ]
    },
    install_requires=get_install_requires(),
    tests_require=get_tests_require(),
    extras_require=get_extras_require(),
    entry_points={'console_scripts': ['optuna = optuna.cli:main']})<|MERGE_RESOLUTION|>--- conflicted
+++ resolved
@@ -62,11 +62,8 @@
             'cma',
             'pandas',
             'plotly>=4.0.0',
-<<<<<<< HEAD
             'scikit-learn>=0.19.0',
-=======
             'scikit-optimize',
->>>>>>> b7d0e8b0
         ],
         'document': [
             'sphinx',
