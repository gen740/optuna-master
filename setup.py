import os
import sys

import pkg_resources
from setuptools import find_packages
from setuptools import setup

from typing import Dict
from typing import List
from typing import Optional


def get_version() -> str:

    version_filepath = os.path.join(os.path.dirname(__file__), "optuna", "version.py")
    with open(version_filepath) as f:
        for line in f:
            if line.startswith("__version__"):
                return line.strip().split()[-1][1:-1]
    assert False


def get_long_description() -> str:

    readme_filepath = os.path.join(os.path.dirname(__file__), "README.md")
    with open(readme_filepath) as f:
        return f.read()


def get_install_requires() -> List[str]:

    return [
        "alembic",
        "cliff",
        "colorlog",
        "joblib",
        "numpy",
        "scipy!=1.4.0",
        "sqlalchemy>=1.1.0",
        "tqdm",
    ]


def get_tests_require() -> List[str]:

    return get_extras_require()["testing"]


def get_extras_require() -> Dict[str, List[str]]:

    requirements = {
<<<<<<< HEAD
        'checking': [
            'autopep8',
            'hacking',
            'mypy',
        ],
        'codecov': [
            'codecov',
            'pytest-cov',
        ],
        'doctest': [
            'pandas',
            'cma',
            'scikit-learn>=0.19.0',
            'plotly>=4.0.0',
        ],
        'document': [
            'sphinx',
            'sphinx_rtd_theme',
        ],
        'example': [
            'catboost',
            'chainer',
            'lightgbm',
            'mlflow',
            'mxnet',
            'pytorch-ignite',
            'scikit-image',
            'scikit-learn',
            'torch',
            'torchvision>=0.5.0',
            'xgboost',
        ] + (['fastai<2'] if (3, 5) < sys.version_info[:2] < (3, 8) else [])
        + ([
            'dask[dataframe]',
            'dask-ml',
            'keras',
            'pytorch-lightning',
            'tensorflow>=2.0.0',
        ] if sys.version_info[:2] < (3, 8) else []),
        'testing': [
            'bokeh',
            'chainer>=5.0.0',
            'cma',
            'fanova',
            'lightgbm',
            'mock',
            'mpi4py',
            'mxnet',
            'pandas',
            'plotly>=4.0.0',
            'pytest',
            'pytorch-ignite',
            'scikit-learn>=0.19.0',
            'scikit-optimize',
            'torch',
            'torchvision>=0.5.0',
            'xgboost',
        ] + (['fastai<2'] if (3, 5) < sys.version_info[:2] < (3, 8) else [])
        + ([
            'keras',
            'pytorch-lightning',
            'tensorflow',
            'tensorflow-datasets',
        ] if sys.version_info[:2] < (3, 8) else []),
=======
        "checking": ["black", "hacking", "mypy",],
        "codecov": ["codecov", "pytest-cov",],
        "doctest": ["cma", "pandas", "plotly>=4.0.0", "scikit-learn>=0.19.0", "scikit-optimize",],
        "document": ["sphinx", "sphinx_rtd_theme",],
        "example": [
            "catboost",
            "chainer",
            "lightgbm",
            "mlflow",
            "mpi4py",
            "mxnet",
            "pytorch-ignite",
            "scikit-image",
            "scikit-learn",
            "torch",
            "torchvision>=0.5.0",
            "xgboost",
        ]
        + (["fastai<2"] if (3, 5) < sys.version_info[:2] < (3, 8) else [])
        + (
            [
                "dask[dataframe]",
                "dask-ml",
                "keras",
                # TODO(toshihikoyanase): Remove the version constraint after resolving the issue
                # https://github.com/optuna/optuna/issues/997.
                "pytorch-lightning<0.7.0",
                "tensorflow>=2.0.0",
                "tensorflow-datasets",
            ]
            if sys.version_info[:2] < (3, 8)
            else []
        ),
        "testing": [
            # TODO(toshihikoyanase): Remove the version constraint after resolving the issue
            # https://github.com/optuna/optuna/issues/1000.
            "bokeh<2.0.0",
            "chainer>=5.0.0",
            "cma",
            "lightgbm",
            "mock",
            "mpi4py",
            "mxnet",
            "pandas",
            "plotly>=4.0.0",
            "pytest",
            "pytorch-ignite",
            "scikit-learn>=0.19.0",
            "scikit-optimize",
            "torch",
            "torchvision>=0.5.0",
            "xgboost",
        ]
        + (["fastai<2"] if (3, 5) < sys.version_info[:2] < (3, 8) else [])
        + (
            [
                "keras",
                # TODO(toshihikoyanase): Remove the version constraint after resolving the issue
                # https://github.com/optuna/optuna/issues/997.
                "pytorch-lightning<0.7.0",
                "tensorflow",
                "tensorflow-datasets",
            ]
            if sys.version_info[:2] < (3, 8)
            else []
        ),
>>>>>>> 5cc043bc
    }

    return requirements


def find_any_distribution(pkgs: List[str]) -> Optional[pkg_resources.Distribution]:

    for pkg in pkgs:
        try:
            return pkg_resources.get_distribution(pkg)
        except pkg_resources.DistributionNotFound:
            pass
    return None


pfnopt_pkg = find_any_distribution(["pfnopt"])
if pfnopt_pkg is not None:
    msg = (
        "We detected that PFNOpt is installed in your environment.\n"
        "PFNOpt has been renamed Optuna. Please uninstall the old\n"
        "PFNOpt in advance (e.g. by executing `$ pip uninstall pfnopt`)."
    )
    print(msg)
    exit(1)

setup(
    name="optuna",
    version=get_version(),
    description="A hyperparameter optimization framework",
    long_description=get_long_description(),
    long_description_content_type="text/markdown",
    author="Takuya Akiba",
    author_email="akiba@preferred.jp",
    url="https://optuna.org/",
    packages=find_packages(),
    package_data={
        "optuna": [
            "storages/rdb/alembic.ini",
            "storages/rdb/alembic/*.*",
            "storages/rdb/alembic/versions/*.*",
        ]
    },
    install_requires=get_install_requires(),
    tests_require=get_tests_require(),
    extras_require=get_extras_require(),
    entry_points={"console_scripts": ["optuna = optuna.cli:main"]},
)<|MERGE_RESOLUTION|>--- conflicted
+++ resolved
@@ -49,72 +49,6 @@
 def get_extras_require() -> Dict[str, List[str]]:
 
     requirements = {
-<<<<<<< HEAD
-        'checking': [
-            'autopep8',
-            'hacking',
-            'mypy',
-        ],
-        'codecov': [
-            'codecov',
-            'pytest-cov',
-        ],
-        'doctest': [
-            'pandas',
-            'cma',
-            'scikit-learn>=0.19.0',
-            'plotly>=4.0.0',
-        ],
-        'document': [
-            'sphinx',
-            'sphinx_rtd_theme',
-        ],
-        'example': [
-            'catboost',
-            'chainer',
-            'lightgbm',
-            'mlflow',
-            'mxnet',
-            'pytorch-ignite',
-            'scikit-image',
-            'scikit-learn',
-            'torch',
-            'torchvision>=0.5.0',
-            'xgboost',
-        ] + (['fastai<2'] if (3, 5) < sys.version_info[:2] < (3, 8) else [])
-        + ([
-            'dask[dataframe]',
-            'dask-ml',
-            'keras',
-            'pytorch-lightning',
-            'tensorflow>=2.0.0',
-        ] if sys.version_info[:2] < (3, 8) else []),
-        'testing': [
-            'bokeh',
-            'chainer>=5.0.0',
-            'cma',
-            'fanova',
-            'lightgbm',
-            'mock',
-            'mpi4py',
-            'mxnet',
-            'pandas',
-            'plotly>=4.0.0',
-            'pytest',
-            'pytorch-ignite',
-            'scikit-learn>=0.19.0',
-            'scikit-optimize',
-            'torch',
-            'torchvision>=0.5.0',
-            'xgboost',
-        ] + (['fastai<2'] if (3, 5) < sys.version_info[:2] < (3, 8) else [])
-        + ([
-            'keras',
-            'pytorch-lightning',
-            'tensorflow',
-            'tensorflow-datasets',
-        ] if sys.version_info[:2] < (3, 8) else []),
-=======
         "checking": ["black", "hacking", "mypy",],
         "codecov": ["codecov", "pytest-cov",],
         "doctest": ["cma", "pandas", "plotly>=4.0.0", "scikit-learn>=0.19.0", "scikit-optimize",],
@@ -154,6 +88,7 @@
             "bokeh<2.0.0",
             "chainer>=5.0.0",
             "cma",
+            "fanova",
             "lightgbm",
             "mock",
             "mpi4py",
@@ -181,7 +116,6 @@
             if sys.version_info[:2] < (3, 8)
             else []
         ),
->>>>>>> 5cc043bc
     }
 
     return requirements
