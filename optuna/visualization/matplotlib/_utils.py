from typing import List

from optuna._experimental import experimental
from optuna.distributions import CategoricalDistribution
<<<<<<< HEAD
from optuna.distributions import IntDistribution
=======
from optuna.distributions import FloatDistribution
>>>>>>> f2dc5f44
from optuna.distributions import LogUniformDistribution
from optuna.trial import FrozenTrial
from optuna.visualization.matplotlib import _matplotlib_imports


__all__ = ["is_available"]


@experimental("2.2.0")
def is_available() -> bool:
    """Returns whether visualization with Matplotlib is available or not.

    .. note::

        :mod:`~optuna.visualization.matplotlib` module depends on Matplotlib version 3.0.0 or
        higher. If a supported version of Matplotlib isn't installed in your environment, this
        function will return :obj:`False`. In such a case, please execute ``$ pip install -U
        matplotlib>=3.0.0`` to install Matplotlib.

    Returns:
        :obj:`True` if visualization with Matplotlib is available, :obj:`False` otherwise.
    """

    return _matplotlib_imports._imports.is_successful()


def _is_log_scale(trials: List[FrozenTrial], param: str) -> bool:

    for trial in trials:
        if param in trial.params:
            dist = trial.distributions[param]

            if isinstance(dist, LogUniformDistribution):
                return True

<<<<<<< HEAD
            elif isinstance(dist, IntDistribution):
=======
            elif isinstance(dist, FloatDistribution):
>>>>>>> f2dc5f44
                if dist.log:
                    return True

    return False


def _is_categorical(trials: List[FrozenTrial], param: str) -> bool:

    return any(
        isinstance(t.distributions[param], CategoricalDistribution)
        for t in trials
        if param in t.params
    )


def _is_numerical(trials: List[FrozenTrial], param: str) -> bool:
    return all(
        (isinstance(t.params[param], int) or isinstance(t.params[param], float))
        and not isinstance(t.params[param], bool)
        for t in trials
        if param in t.params
    )<|MERGE_RESOLUTION|>--- conflicted
+++ resolved
@@ -2,11 +2,8 @@
 
 from optuna._experimental import experimental
 from optuna.distributions import CategoricalDistribution
-<<<<<<< HEAD
+from optuna.distributions import FloatDistribution
 from optuna.distributions import IntDistribution
-=======
-from optuna.distributions import FloatDistribution
->>>>>>> f2dc5f44
 from optuna.distributions import LogUniformDistribution
 from optuna.trial import FrozenTrial
 from optuna.visualization.matplotlib import _matplotlib_imports
@@ -42,11 +39,7 @@
             if isinstance(dist, LogUniformDistribution):
                 return True
 
-<<<<<<< HEAD
-            elif isinstance(dist, IntDistribution):
-=======
-            elif isinstance(dist, FloatDistribution):
->>>>>>> f2dc5f44
+            elif isinstance(dist, (FloatDistribution, IntDistribution)):
                 if dist.log:
                     return True
 
