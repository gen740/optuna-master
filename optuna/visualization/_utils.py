--- conflicted
+++ resolved
@@ -109,7 +109,6 @@
     return list(map(str, values))
 
 
-<<<<<<< HEAD
 def _get_skipped_trial_numbers(
     trials: List[FrozenTrial], used_param_names: Sequence[str]
 ) -> Set[int]:
@@ -135,9 +134,9 @@
                 skipped_trial_numbers.add(trial.number)
                 break
     return skipped_trial_numbers
-=======
+
+
 def _is_reverse_scale(
     target: Optional[Callable[[FrozenTrial], float]], direction: StudyDirection
 ) -> bool:
-    return target is not None or direction == StudyDirection.MINIMIZE
->>>>>>> d42dd964
+    return target is not None or direction == StudyDirection.MINIMIZE