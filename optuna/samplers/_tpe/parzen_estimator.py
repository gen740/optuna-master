--- conflicted
+++ resolved
@@ -22,11 +22,8 @@
     distributions.IntUniformDistribution,
     distributions.IntLogUniformDistribution,
     distributions.CategoricalDistribution,
-<<<<<<< HEAD
+    distributions.FloatDistribution,
     distributions.IntDistribution,
-=======
-    distributions.FloatDistribution,
->>>>>>> f2dc5f44
 )
 
 
@@ -285,11 +282,8 @@
                 distributions.IntUniformDistribution.__name__,
                 distributions.IntLogUniformDistribution.__name__,
                 distributions.CategoricalDistribution.__name__,
-<<<<<<< HEAD
+                distributions.FloatDistribution.__name__,
                 distributions.IntDistribution.__name__,
-=======
-                distributions.FloatDistribution.__name__,
->>>>>>> f2dc5f44
             ]
             raise NotImplementedError(
                 "The distribution {} is not implemented. "
@@ -315,11 +309,10 @@
             ):
                 samples = np.log(samples)
 
-<<<<<<< HEAD
-            if isinstance(distribution, distributions.IntDistribution):
-=======
-            if isinstance(distribution, distributions.FloatDistribution):
->>>>>>> f2dc5f44
+            if isinstance(
+                    distribution,
+                    (distributions.FloatDistribution, distributions.IntDistribution),
+            ):
                 if distribution.log:
                     samples = np.log(samples)
 
