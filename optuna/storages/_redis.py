import copy
from datetime import datetime
import pickle
from typing import Any
from typing import Dict
from typing import List
from typing import Optional
<<<<<<< HEAD
from typing import Sequence
=======
from typing import Tuple
>>>>>>> 1086a398

import optuna
from optuna import distributions
from optuna import exceptions
from optuna._experimental import experimental
from optuna._imports import try_import
from optuna._study_direction import StudyDirection
from optuna._study_summary import StudySummary
from optuna.storages import BaseStorage
from optuna.storages._base import DEFAULT_STUDY_NAME_PREFIX
from optuna.trial import FrozenTrial
from optuna.trial import TrialState


_logger = optuna.logging.get_logger(__name__)


with try_import() as _imports:
    import redis


@experimental("1.4.0")
class RedisStorage(BaseStorage):
    """Storage class for Redis backend.

    Note that library users can instantiate this class, but the attributes
    provided by this class are not supposed to be directly accessed by them.

    Example:

        We create an :class:`~optuna.storages.RedisStorage` instance using
        the given redis database URL.

        .. code::

            import optuna


            def objective(trial):
                ...


            storage = optuna.storages.RedisStorage(
                url="redis://passwd@localhost:port/db",
            )

            study = optuna.create_study(storage=storage)
            study.optimize(objective)

    Args:
        url: URL of the redis storage, password and db are optional. (ie: redis://localhost:6379)

    .. note::
        If you use plan to use Redis as a storage mechanism for optuna,
        make sure Redis in installed and running.
        Please execute ``$ pip install -U redis`` to install redis python library.
    """

    def __init__(self, url: str) -> None:

        _imports.check()

        self._url = url
        self._redis = redis.Redis.from_url(url)

    def create_new_study(self, study_name: Optional[str] = None) -> int:

        if study_name is not None and self._redis.exists(self._key_study_name(study_name)):
            raise exceptions.DuplicatedStudyError

        if not self._redis.exists("study_counter"):
            # We need the counter to start with 0.
            self._redis.set("study_counter", -1)
        study_id = self._redis.incr("study_counter", 1)
        # We need the trial_number counter to start with 0.
        self._redis.set("study_id:{:010d}:trial_number".format(study_id), -1)

        if study_name is None:
            study_name = "{}{:010d}".format(DEFAULT_STUDY_NAME_PREFIX, study_id)

        with self._redis.pipeline() as pipe:
            pipe.multi()
            pipe.set(self._key_study_name(study_name), pickle.dumps(study_id))
            pipe.set("study_id:{:010d}:study_name".format(study_id), pickle.dumps(study_name))
            pipe.set(
                "study_id:{:010d}:direction".format(study_id),
                pickle.dumps((StudyDirection.NOT_SET,)),
            )

            study_summary = StudySummary(
                study_name=study_name,
                direction=StudyDirection.NOT_SET,
                best_trial=None,
                user_attrs={},
                system_attrs={},
                n_trials=0,
                datetime_start=None,
                study_id=study_id,
            )
            pipe.rpush("study_list", pickle.dumps(study_id))
            pipe.set(self._key_study_summary(study_id), pickle.dumps(study_summary))
            pipe.execute()

        _logger.info("A new study created in Redis with name: {}".format(study_name))

        return study_id

    def delete_study(self, study_id: int) -> None:

        self._check_study_id(study_id)

        with self._redis.pipeline() as pipe:
            pipe.multi()
            # Sumaries
            pipe.delete(self._key_study_summary(study_id))
            pipe.lrem("study_list", 0, pickle.dumps(study_id))
            # Trials
            trial_ids = self._get_study_trials(study_id)
            for trial_id in trial_ids:
                pipe.delete("trial_id:{:010d}:frozentrial".format(trial_id))
                pipe.delete("trial_id:{:010d}:study_id".format(trial_id))
            pipe.delete("study_id:{:010d}:trial_list".format(study_id))
            pipe.delete("study_id:{:010d}:trial_number".format(study_id))
            # Study
            study_name = self.get_study_name_from_id(study_id)
            pipe.delete("study_name:{}:study_id".format(study_name))
            pipe.delete("study_id:{:010d}:study_name".format(study_id))
            pipe.delete("study_id:{:010d}:direction".format(study_id))
            pipe.delete("study_id:{:010d}:best_trial_id".format(study_id))
            pipe.delete("study_id:{:010d}:params_distribution".format(study_id))
            pipe.execute()

    @staticmethod
    def _key_study_name(study_name: str) -> str:

        return "study_name:{}:study_id".format(study_name)

    @staticmethod
    def _key_study_summary(study_id: int) -> str:

        return "study_id:{:010d}:study_summary".format(study_id)

    def _set_study_summary(self, study_id: int, study_summary: StudySummary) -> None:

        self._redis.set(self._key_study_summary(study_id), pickle.dumps(study_summary))

    def _get_study_summary(self, study_id: int) -> StudySummary:

        summary_pkl = self._redis.get(self._key_study_summary(study_id))
        assert summary_pkl is not None
        return pickle.loads(summary_pkl)

    def _del_study_summary(self, study_id: int) -> None:

        self._redis.delete(self._key_study_summary(study_id))

    @staticmethod
    def _key_study_direction(study_id: int) -> str:

        return "study_id:{:010d}:direction".format(study_id)

    def set_study_directions(self, study_id: int, directions: Sequence[StudyDirection]) -> None:

        self._check_study_id(study_id)

        if self._redis.exists(self._key_study_direction(study_id)):
            direction_pkl = self._redis.get(self._key_study_direction(study_id))
            assert direction_pkl is not None
            current_directions = pickle.loads(direction_pkl)
            if (
                current_directions[0] != StudyDirection.NOT_SET
                and current_directions != directions
            ):
                raise ValueError(
                    "Cannot overwrite study direction from {} to {}.".format(
                        current_directions, directions
                    )
                )

        with self._redis.pipeline() as pipe:
            pipe.multi()
            pipe.set(self._key_study_direction(study_id), pickle.dumps(directions))
            study_summary = self._get_study_summary(study_id)
            study_summary.directions = directions
            pipe.set(self._key_study_summary(study_id), pickle.dumps(study_summary))
            pipe.execute()

    def set_study_user_attr(self, study_id: int, key: str, value: Any) -> None:

        self._check_study_id(study_id)

        study_summary = self._get_study_summary(study_id)
        study_summary.user_attrs[key] = value
        self._set_study_summary(study_id, study_summary)

    def set_study_system_attr(self, study_id: int, key: str, value: Any) -> None:

        self._check_study_id(study_id)

        study_summary = self._get_study_summary(study_id)
        study_summary.system_attrs[key] = value
        self._set_study_summary(study_id, study_summary)

    def get_study_id_from_name(self, study_name: str) -> int:

        if not self._redis.exists(self._key_study_name(study_name)):
            raise KeyError("No such study {}.".format(study_name))
        study_id_pkl = self._redis.get(self._key_study_name(study_name))
        assert study_id_pkl is not None
        return pickle.loads(study_id_pkl)

    def get_study_id_from_trial_id(self, trial_id: int) -> int:

        study_id_pkl = self._redis.get("trial_id:{:010d}:study_id".format(trial_id))
        if study_id_pkl is None:
            raise KeyError("No such trial: {}.".format(trial_id))
        return pickle.loads(study_id_pkl)

    def get_study_name_from_id(self, study_id: int) -> str:

        self._check_study_id(study_id)

        study_name_pkl = self._redis.get("study_id:{:010d}:study_name".format(study_id))
        if study_name_pkl is None:
            raise KeyError("No such study: {}.".format(study_id))
        return pickle.loads(study_name_pkl)

    def get_study_directions(self, study_id: int) -> Sequence[StudyDirection]:

        direction_pkl = self._redis.get("study_id:{:010d}:direction".format(study_id))
        if direction_pkl is None:
            raise KeyError("No such study: {}.".format(study_id))
        return tuple(pickle.loads(direction_pkl))

    def get_study_user_attrs(self, study_id: int) -> Dict[str, Any]:

        self._check_study_id(study_id)

        study_summary = self._get_study_summary(study_id)
        return copy.deepcopy(study_summary.user_attrs)

    def get_study_system_attrs(self, study_id: int) -> Dict[str, Any]:

        self._check_study_id(study_id)

        study_summary = self._get_study_summary(study_id)
        return copy.deepcopy(study_summary.system_attrs)

    @staticmethod
    def _key_study_param_distribution(study_id: int) -> str:

        return "study_id:{:010d}:params_distribution".format(study_id)

    def _get_study_param_distribution(self, study_id: int) -> Dict:

        if self._redis.exists(self._key_study_param_distribution(study_id)):
            param_distribution_pkl = self._redis.get(self._key_study_param_distribution(study_id))
            assert param_distribution_pkl is not None
            return pickle.loads(param_distribution_pkl)
        else:
            return {}

    def _set_study_param_distribution(self, study_id: int, param_distribution: Dict) -> None:

        self._redis.set(
            self._key_study_param_distribution(study_id), pickle.dumps(param_distribution)
        )

    def get_all_study_summaries(self) -> List[StudySummary]:

        study_summaries = []
        study_ids = [pickle.loads(sid) for sid in self._redis.lrange("study_list", 0, -1)]
        for study_id in study_ids:
            study_summary = self._get_study_summary(study_id)
            study_summaries.append(study_summary)

        return study_summaries

    def create_new_trial(self, study_id: int, template_trial: Optional[FrozenTrial] = None) -> int:

        self._check_study_id(study_id)

        if template_trial is None:
            trial = self._create_running_trial()
        else:
            trial = copy.deepcopy(template_trial)

        if not self._redis.exists("trial_counter"):
            self._redis.set("trial_counter", -1)

        trial_id = self._redis.incr("trial_counter", 1)
        trial_number = self._redis.incr("study_id:{:010d}:trial_number".format(study_id))
        trial.number = trial_number
        trial._trial_id = trial_id

        with self._redis.pipeline() as pipe:
            pipe.multi()
            pipe.set(self._key_trial(trial_id), pickle.dumps(trial))
            pipe.set("trial_id:{:010d}:study_id".format(trial_id), pickle.dumps(study_id))
            pipe.rpush("study_id:{:010d}:trial_list".format(study_id), trial_id)
            pipe.execute()

            pipe.multi()
            study_summary = self._get_study_summary(study_id)
            study_summary.n_trials = len(self._get_study_trials(study_id))
            min_datetime_start = min([t.datetime_start for t in self.get_all_trials(study_id)])
            study_summary.datetime_start = min_datetime_start
            pipe.set(self._key_study_summary(study_id), pickle.dumps(study_summary))
            pipe.execute()

        if trial.state.is_finished():
            self._update_cache(trial_id)

        return trial_id

    @staticmethod
    def _create_running_trial() -> FrozenTrial:

        return FrozenTrial(
            trial_id=-1,  # dummy value.
            number=-1,  # dummy value.
            state=TrialState.RUNNING,
            params={},
            distributions={},
            user_attrs={},
            system_attrs={},
            value=None,
            intermediate_values={},
            datetime_start=datetime.now(),
            datetime_complete=None,
        )

    def set_trial_state(self, trial_id: int, state: TrialState) -> bool:

        self._check_trial_id(trial_id)
        trial = self.get_trial(trial_id)
        self.check_trial_is_updatable(trial_id, trial.state)

        if state == TrialState.RUNNING and trial.state != TrialState.WAITING:
            return False

        trial.state = state
        if state.is_finished():
            trial.datetime_complete = datetime.now()
            self._redis.set(self._key_trial(trial_id), pickle.dumps(trial))
            self._update_cache(trial_id)
        else:
            self._redis.set(self._key_trial(trial_id), pickle.dumps(trial))

        return True

    def set_trial_param(
        self,
        trial_id: int,
        param_name: str,
        param_value_internal: float,
        distribution: distributions.BaseDistribution,
    ) -> None:

        self._check_trial_id(trial_id)
        self.check_trial_is_updatable(trial_id, self.get_trial(trial_id).state)

        # Check param distribution compatibility with previous trial(s).
        study_id = self.get_study_id_from_trial_id(trial_id)
        param_distribution = self._get_study_param_distribution(study_id)
        if param_name in param_distribution:
            distributions.check_distribution_compatibility(
                param_distribution[param_name], distribution
            )

        trial = self.get_trial(trial_id)

        with self._redis.pipeline() as pipe:
            pipe.multi()
            # Set study param distribution.
            param_distribution[param_name] = distribution
            pipe.set(
                self._key_study_param_distribution(study_id), pickle.dumps(param_distribution)
            )

            # Set params.
            trial.params[param_name] = distribution.to_external_repr(param_value_internal)
            trial.distributions[param_name] = distribution
            pipe.set(self._key_trial(trial_id), pickle.dumps(trial))
            pipe.execute()

    def get_trial_number_from_id(self, trial_id: int) -> int:

        return self.get_trial(trial_id).number

    @staticmethod
    def _key_best_trial(study_id: int) -> str:

        return "study_id:{:010d}:best_trial_id".format(study_id)

    def get_best_trial(self, study_id: int) -> FrozenTrial:

        if not self._redis.exists(self._key_best_trial(study_id)):
            all_trials = self.get_all_trials(study_id, deepcopy=False)
            all_trials = [t for t in all_trials if t.state is TrialState.COMPLETE]

            if len(all_trials) == 0:
                raise ValueError("No trials are completed yet.")

            _direction = self.get_study_directions(study_id)
            if len(_direction) > 1:
                raise ValueError(
                    "Best trial can be obtained only for single-objective optimization."
                )
            direction = _direction[0]

            if direction == StudyDirection.MAXIMIZE:
                best_trial = max(all_trials, key=lambda t: t.value)
            else:
                best_trial = min(all_trials, key=lambda t: t.value)

            self._set_best_trial(study_id, best_trial.number)
        else:
            best_trial_id_pkl = self._redis.get(self._key_best_trial(study_id))
            assert best_trial_id_pkl is not None
            best_trial_id = pickle.loads(best_trial_id_pkl)
            best_trial = self.get_trial(best_trial_id)

        return best_trial

    def _set_best_trial(self, study_id: int, trial_id: int) -> None:

        with self._redis.pipeline() as pipe:
            pipe.multi()
            pipe.set(self._key_best_trial(study_id), pickle.dumps(trial_id))

            study_summary = self._get_study_summary(study_id)
            study_summary.best_trial = self.get_trial(trial_id)
            pipe.set(self._key_study_summary(study_id), pickle.dumps(study_summary))
            pipe.execute()

    def get_trial_param(self, trial_id: int, param_name: str) -> float:

        distribution = self.get_trial(trial_id).distributions[param_name]
        return distribution.to_internal_repr(self.get_trial(trial_id).params[param_name])

    def set_trial_values(self, trial_id: int, values: Sequence[float]) -> None:

        self._check_trial_id(trial_id)
        trial = self.get_trial(trial_id)
        self.check_trial_is_updatable(trial_id, trial.state)

        trial.values = values
        self._redis.set(self._key_trial(trial_id), pickle.dumps(trial))

    def _update_cache(self, trial_id: int) -> None:

        trial = self.get_trial(trial_id)
        if trial.state != TrialState.COMPLETE:
            return
        study_id = self.get_study_id_from_trial_id(trial_id)

        _direction = self.get_study_directions(study_id)
        if len(_direction) > 1:
            return
        direction = _direction[0]

        if not self._redis.exists("study_id:{:010d}:best_trial_id".format(study_id)):
            self._set_best_trial(study_id, trial_id)
            return

        best_value_or_none = self.get_best_trial(study_id).value
        assert best_value_or_none is not None
        assert trial.value is not None
        best_value = float(best_value_or_none)
        new_value = float(trial.value)

        if direction == StudyDirection.MAXIMIZE:
            if new_value > best_value:
                self._set_best_trial(study_id, trial_id)
        else:
            if new_value < best_value:
                self._set_best_trial(study_id, trial_id)

        return

    def set_trial_intermediate_value(
        self, trial_id: int, step: int, intermediate_value: float
    ) -> None:

        self._check_trial_id(trial_id)
        frozen_trial = self.get_trial(trial_id)
        self.check_trial_is_updatable(trial_id, frozen_trial.state)
        intermediate_values = copy.copy(frozen_trial.intermediate_values)
        intermediate_values[step] = intermediate_value
        frozen_trial.intermediate_values = intermediate_values
        self._set_trial(trial_id, frozen_trial)

    def set_trial_user_attr(self, trial_id: int, key: str, value: Any) -> None:

        self._check_trial_id(trial_id)
        trial = self.get_trial(trial_id)
        self.check_trial_is_updatable(trial_id, trial.state)
        trial.user_attrs[key] = value
        self._set_trial(trial_id, trial)

    def set_trial_system_attr(self, trial_id: int, key: str, value: Any) -> None:

        self._check_trial_id(trial_id)
        trial = self.get_trial(trial_id)
        self.check_trial_is_updatable(trial_id, trial.state)
        trial.system_attrs[key] = value
        self._set_trial(trial_id, trial)

    @staticmethod
    def _key_trial(trial_id: int) -> str:

        return "trial_id:{:010d}:frozentrial".format(trial_id)

    def get_trial(self, trial_id: int) -> FrozenTrial:

        self._check_trial_id(trial_id)

        frozen_trial_pkl = self._redis.get(self._key_trial(trial_id))
        assert frozen_trial_pkl is not None
        return pickle.loads(frozen_trial_pkl)

    def _set_trial(self, trial_id: int, trial: FrozenTrial) -> None:

        self._redis.set(self._key_trial(trial_id), pickle.dumps(trial))

    def _del_trial(self, trial_id: int) -> None:

        with self._redis.pipeline() as pipe:
            pipe.multi()
            pipe.delete(self._key_trial(trial_id))
            pipe.delete("trial_id:{:010d}:study_id".format(trial_id))
            pipe.execute()

    def _get_study_trials(self, study_id: int) -> List[int]:

        self._check_study_id(study_id)

        study_trial_list_key = "study_id:{:010d}:trial_list".format(study_id)
        return [int(tid) for tid in self._redis.lrange(study_trial_list_key, 0, -1)]

    def get_all_trials(
        self,
        study_id: int,
        deepcopy: bool = True,
        states: Optional[Tuple[TrialState, ...]] = None,
    ) -> List[FrozenTrial]:

        self._check_study_id(study_id)

        trials = []
        trial_ids = self._get_study_trials(study_id)
        for trial_id in trial_ids:
            frozen_trial = self.get_trial(trial_id)

            if states is None or frozen_trial.state in states:
                trials.append(frozen_trial)

        if deepcopy:
            return copy.deepcopy(trials)
        else:
            return trials

    def read_trials_from_remote_storage(self, study_id: int) -> None:
        self._check_study_id(study_id)

    def _check_study_id(self, study_id: int) -> None:

        if not self._redis.exists("study_id:{:010d}:study_name".format(study_id)):
            raise KeyError("study_id {} does not exist.".format(study_id))

    def _check_trial_id(self, trial_id: int) -> None:

        if not self._redis.exists(self._key_trial(trial_id)):
            raise KeyError("study_id {} does not exist.".format(trial_id))<|MERGE_RESOLUTION|>--- conflicted
+++ resolved
@@ -5,11 +5,8 @@
 from typing import Dict
 from typing import List
 from typing import Optional
-<<<<<<< HEAD
 from typing import Sequence
-=======
 from typing import Tuple
->>>>>>> 1086a398
 
 import optuna
 from optuna import distributions
