import abc
<<<<<<< HEAD
from datetime import datetime
from datetime import timedelta
=======
import datetime
>>>>>>> c6129021
import decimal
import enum
import warnings

from optuna import distributions
from optuna import logging
from optuna import type_checking

if type_checking.TYPE_CHECKING:
    from typing import Any  # NOQA
    from typing import Dict  # NOQA
    from typing import Optional  # NOQA
    from typing import Sequence  # NOQA
    from typing import Union  # NOQA

    from optuna.distributions import BaseDistribution  # NOQA
    from optuna.distributions import CategoricalChoiceType  # NOQA
    from optuna.study import Study  # NOQA

    FloatingPointDistributionType = Union[
        distributions.UniformDistribution, distributions.LogUniformDistribution
    ]

_logger = logging.get_logger(__name__)


class TrialState(enum.Enum):
    """State of a :class:`~optuna.trial.Trial`.

    Attributes:
        RUNNING:
            The :class:`~optuna.trial.Trial` is running.
        COMPLETE:
            The :class:`~optuna.trial.Trial` has been finished without any error.
        PRUNED:
            The :class:`~optuna.trial.Trial` has been pruned with
            :class:`~optuna.exceptions.TrialPruned`.
        FAIL:
            The :class:`~optuna.trial.Trial` has failed due to an uncaught error.
    """

    RUNNING = 0
    COMPLETE = 1
    PRUNED = 2
    FAIL = 3
    WAITING = 4

    def __repr__(self):
        # type: () -> str

        return str(self)

    def is_finished(self):
        # type: () -> bool

        return self != TrialState.RUNNING and self != TrialState.WAITING


class FrozenTrial(object):
    """Status and results of a :class:`~optuna.trial.Trial`.

    Attributes:
        number:
            Unique and consecutive number of :class:`~optuna.trial.Trial` for each
            :class:`~optuna.study.Study`. Note that this field uses zero-based numbering.
        state:
            :class:`TrialState` of the :class:`~optuna.trial.Trial`.
        value:
            Objective value of the :class:`~optuna.trial.Trial`.
        datetime_start:
            Datetime where the :class:`~optuna.trial.Trial` started.
        datetime_complete:
            Datetime where the :class:`~optuna.trial.Trial` finished.
        params:
            Dictionary that contains suggested parameters.
        user_attrs:
            Dictionary that contains the attributes of the :class:`~optuna.trial.Trial` set with
            :func:`optuna.trial.Trial.set_user_attr`.
        intermediate_values:
            Intermediate objective values set with :func:`optuna.trial.Trial.report`.
    """

    def __init__(
        self,
        number,  # type: int
        state,  # type: TrialState
        value,  # type: Optional[float]
<<<<<<< HEAD
        datetime_start,  # type: Optional[datetime]
        datetime_complete,  # type: Optional[datetime]
=======
        datetime_start,  # type: Optional[datetime.datetime]
        datetime_complete,  # type: Optional[datetime.datetime]
>>>>>>> c6129021
        params,  # type: Dict[str, Any]
        distributions,  # type: Dict[str, BaseDistribution]
        user_attrs,  # type: Dict[str, Any]
        system_attrs,  # type: Dict[str, Any]
        intermediate_values,  # type: Dict[int, float]
        trial_id,  # type: int
    ):
        # type: (...) -> None

        self.number = number
        self.state = state
        self.value = value
        self.datetime_start = datetime_start
        self.datetime_complete = datetime_complete
        self.params = params
        self.user_attrs = user_attrs
        self.system_attrs = system_attrs
        self.intermediate_values = intermediate_values
        self._distributions = distributions
        self._trial_id = trial_id

    # Ordered list of fields required for `__repr__`, `__hash__` and dataframe creation.
    # TODO(hvy): Remove this list in Python 3.6 as the order of `self.__dict__` is preserved.
    _ordered_fields = [
        "number",
        "value",
        "datetime_start",
        "datetime_complete",
        "params",
        "_distributions",
        "user_attrs",
        "system_attrs",
        "intermediate_values",
        "_trial_id",
        "state",
    ]

    def __eq__(self, other):
        # type: (Any) -> bool

        if not isinstance(other, FrozenTrial):
            return NotImplemented
        return other.__dict__ == self.__dict__

    def __lt__(self, other):
        # type: (Any) -> bool

        if not isinstance(other, FrozenTrial):
            return NotImplemented

        return self.number < other.number

    def __le__(self, other):
        # type: (Any) -> bool

        if not isinstance(other, FrozenTrial):
            return NotImplemented

        return self.number <= other.number

    def __hash__(self):
        # type: () -> int

        return hash(tuple(getattr(self, field) for field in self._ordered_fields))

    def __repr__(self):
        # type: () -> str

        return "{cls}({kwargs})".format(
            cls=self.__class__.__name__,
            kwargs=", ".join(
                "{field}={value}".format(
                    field=field if not field.startswith("_") else field[1:],
                    value=repr(getattr(self, field)),
                )
                for field in self._ordered_fields
            ),
        )

    def _validate(self):
        # type: () -> None

        if self.datetime_start is None:
            raise ValueError("`datetime_start` is supposed to be set.")

        if self.state.is_finished():
            if self.datetime_complete is None:
                raise ValueError("`datetime_complete` is supposed to be set for a finished trial.")
        else:
            if self.datetime_complete is not None:
                raise ValueError(
                    "`datetime_complete` is supposed to be None for an unfinished trial."
                )

        if self.state == TrialState.COMPLETE and self.value is None:
            raise ValueError("`value` is supposed to be set for a complete trial.")

        if set(self.params.keys()) != set(self.distributions.keys()):
            raise ValueError(
                "Inconsistent parameters {} and distributions {}.".format(
                    set(self.params.keys()), set(self.distributions.keys())
                )
            )

        for param_name, param_value in self.params.items():
            distribution = self.distributions[param_name]

            param_value_in_internal_repr = distribution.to_internal_repr(param_value)
            if not distribution._contains(param_value_in_internal_repr):
                raise ValueError(
                    "The value {} of parameter '{}' isn't contained in the distribution "
                    "{}.".format(param_value, param_name, distribution)
                )

    @property
    def distributions(self):
        # type: () -> Dict[str, BaseDistribution]
        """Dictionary that contains the distributions of :attr:`params`."""

        return self._distributions

    @distributions.setter
    def distributions(self, value):
        # type: (Dict[str, BaseDistribution]) -> None
        self._distributions = value

    @property
    def trial_id(self):
        # type: () -> int
        """Return the trial ID.

        .. deprecated:: 0.19.0
            The direct use of this attribute is deprecated and it is recommended that you use
            :attr:`~optuna.trial.FrozenTrial.number` instead.

        Returns:
            The trial ID.
        """

        warnings.warn(
            "The use of `FrozenTrial.trial_id` is deprecated. "
            "Please use `FrozenTrial.number` instead.",
            DeprecationWarning,
        )

        _logger.warning(
            "The use of `FrozenTrial.trial_id` is deprecated. "
            "Please use `FrozenTrial.number` instead."
        )

        return self._trial_id

    @property
    def last_step(self):
        # type: () -> Optional[int]

        if len(self.intermediate_values) == 0:
            return None
        else:
            return max(self.intermediate_values.keys())

    @property
    def duration(self):
<<<<<<< HEAD
        # type: () -> Optional[timedelta]
=======
        # type: () -> Optional[datetime.timedelta]
>>>>>>> c6129021
        """Return the elapsed time taken to complete the trial.

        Returns:
            The duration.
        """

        if self.datetime_start and self.datetime_complete:
            return self.datetime_complete - self.datetime_start
        else:
            return None


class BaseTrial(object, metaclass=abc.ABCMeta):
    """Base class for trials.

    Note that this class is not supposed to be directly accessed by library users.
    """

    @abc.abstractmethod
    def suggest_float(self, name, low, high, *, log=False):
        # type: (str, float, float, bool) -> float

        raise NotImplementedError

    @abc.abstractmethod
    def suggest_uniform(self, name, low, high):
        # type: (str, float, float) -> float

        raise NotImplementedError

    @abc.abstractmethod
    def suggest_loguniform(self, name, low, high):
        # type: (str, float, float) -> float

        raise NotImplementedError

    @abc.abstractmethod
    def suggest_discrete_uniform(self, name, low, high, q):
        # type: (str, float, float, float) -> float

        raise NotImplementedError

    @abc.abstractmethod
    def suggest_int(self, name, low, high, step=1):
        # type: (str, int, int, int) -> int

        raise NotImplementedError

    @abc.abstractmethod
    def suggest_categorical(self, name, choices):
        # type: (str, Sequence[CategoricalChoiceType]) -> CategoricalChoiceType

        raise NotImplementedError

    @abc.abstractmethod
    def report(self, value, step):
        # type: (float, int) -> None

        raise NotImplementedError

    @abc.abstractmethod
    def should_prune(self, step=None):
        # type: (Optional[int]) -> bool

        raise NotImplementedError

    @abc.abstractmethod
    def set_user_attr(self, key, value):
        # type: (str, Any) -> None

        raise NotImplementedError

    @abc.abstractmethod
    def set_system_attr(self, key, value):
        # type: (str, Any) -> None

        raise NotImplementedError

    @property
    @abc.abstractmethod
    def params(self):
        # type: () -> Dict[str, Any]

        raise NotImplementedError

    @property
    @abc.abstractmethod
    def distributions(self):
        # type: () -> Dict[str, BaseDistribution]

        raise NotImplementedError

    @property
    @abc.abstractmethod
    def user_attrs(self):
        # type: () -> Dict[str, Any]

        raise NotImplementedError

    @property
    @abc.abstractmethod
    def system_attrs(self):
        # type: () -> Dict[str, Any]

        raise NotImplementedError

    @property
    @abc.abstractmethod
    def datetime_start(self):
        # type: () -> Optional[datetime.datetime]

        raise NotImplementedError

    @property
    def number(self) -> int:

        raise NotImplementedError


class Trial(BaseTrial):
    """A trial is a process of evaluating an objective function.

    This object is passed to an objective function and provides interfaces to get parameter
    suggestion, manage the trial's state, and set/get user-defined attributes of the trial.

    Note that the direct use of this constructor is not recommended.
    This object is seamlessly instantiated and passed to the objective function behind
    the :func:`optuna.study.Study.optimize()` method; hence library users do not care about
    instantiation of this object.

    Args:
        study:
            A :class:`~optuna.study.Study` object.
        trial_id:
            A trial ID that is automatically generated.

    """

    def __init__(
        self,
        study,  # type: Study
        trial_id,  # type: int
    ):
        # type: (...) -> None

        self.study = study
        self._trial_id = trial_id

        # TODO(Yanase): Remove _study_id attribute, and use study._study_id instead.
        self._study_id = self.study._study_id
        self.storage = self.study._storage
        self.logger = logging.get_logger(__name__)

        self._init_relative_params()

    def _init_relative_params(self):
        # type: () -> None

        trial = self.storage.get_trial(self._trial_id)

        self.relative_search_space = self.study.sampler.infer_relative_search_space(
            self.study, trial
        )
        self.relative_params = self.study.sampler.sample_relative(
            self.study, trial, self.relative_search_space
        )

    def suggest_float(self, name, low, high, *, log=False):
        # type: (str, float, float, bool) -> float
        """Suggest a value for the floating point parameter.

        Note that this is a wrapper method for :func:`~optuna.trial.Trial.suggest_uniform`
        and :func:`~optuna.trial.Trial.suggest_loguniform`.

        .. versionadded:: 1.3.0

        .. seealso::
            Please see also :func:`~optuna.trial.Trial.suggest_uniform` and
            :func:`~optuna.trial.Trial.suggest_loguniform`.

        Example:

            Suggest a momentum and learning rate for neural network training.

            .. testsetup::

                import numpy as np
                import optuna
                from sklearn.model_selection import train_test_split
                from sklearn.neural_network import MLPClassifier

                np.random.seed(seed=0)
                X = np.random.randn(200).reshape(-1, 1)
                y = np.random.randint(0, 2, 200)
                X_train, X_test, y_train, y_test = train_test_split(X, y, random_state=0)


            .. testcode::

                def objective(trial):
                    momentum = trial.suggest_float('momentum', 0.0, 1.0)
                    learning_rate_init = trial.suggest_float('learning_rate_init',
                                                             1e-5, 1e-3, log=True)
                    clf = MLPClassifier(hidden_layer_sizes=(100, 50), momentum=momentum,
                                        learning_rate_init=learning_rate_init,
                                        solver='sgd', random_state=0)
                    clf.fit(X_train, y_train)

                    return clf.score(X_test, y_test)

                study = optuna.create_study(direction='maximize')
                study.optimize(objective, n_trials=3)

        Args:
            name:
                A parameter name.
            low:
                Lower endpoint of the range of suggested values. ``low`` is included in the range.
            high:
                Upper endpoint of the range of suggested values. ``high`` is excluded from the
                range.
            log:
                A flag to sample the value from the log domain or not.
                If ``log`` is true, the value is sampled from the range in the log domain.
                Otherwise, the value is sampled from the range in the linear domain.
                See also :func:`suggest_uniform` and :func:`suggest_loguniform`.

        Returns:
            A suggested float value.
        """

        if log:
            return self.suggest_loguniform(name, low, high)
        else:
            return self.suggest_uniform(name, low, high)

    def suggest_uniform(self, name, low, high):
        # type: (str, float, float) -> float
        """Suggest a value for the continuous parameter.

        The value is sampled from the range :math:`[\\mathsf{low}, \\mathsf{high})`
        in the linear domain. When :math:`\\mathsf{low} = \\mathsf{high}`, the value of
        :math:`\\mathsf{low}` will be returned.

        Example:

            Suggest a momentum for neural network training.

            .. testsetup::

                import numpy as np
                from sklearn.model_selection import train_test_split

                np.random.seed(seed=0)
                X = np.random.randn(200).reshape(-1, 1)
                y = np.random.randint(0, 2, 200)
                X_train, X_test, y_train, y_test = train_test_split(X, y, random_state=0)

            .. testcode::

                import optuna
                from sklearn.neural_network import MLPClassifier

                def objective(trial):
                    momentum = trial.suggest_uniform('momentum', 0.0, 1.0)
                    clf = MLPClassifier(hidden_layer_sizes=(100, 50), momentum=momentum,
                                        solver='sgd', random_state=0)
                    clf.fit(X_train, y_train)

                    return clf.score(X_test, y_test)

                study = optuna.create_study(direction='maximize')
                study.optimize(objective, n_trials=3)

        Args:
            name:
                A parameter name.
            low:
                Lower endpoint of the range of suggested values. ``low`` is included in the range.
            high:
                Upper endpoint of the range of suggested values. ``high`` is excluded from the
                range.

        Returns:
            A suggested float value.
        """

        distribution = distributions.UniformDistribution(low=low, high=high)

        self._check_distribution(name, distribution)

        if low == high:
            return self._set_new_param_or_get_existing(name, low, distribution)

        return self._suggest(name, distribution)

    def suggest_loguniform(self, name, low, high):
        # type: (str, float, float) -> float
        """Suggest a value for the continuous parameter.

        The value is sampled from the range :math:`[\\mathsf{low}, \\mathsf{high})`
        in the log domain. When :math:`\\mathsf{low} = \\mathsf{high}`, the value of
        :math:`\\mathsf{low}` will be returned.

        Example:

            Suggest penalty parameter ``C`` of `SVC <https://scikit-learn.org/stable/modules/
            generated/sklearn.svm.SVC.html>`_.

            .. testsetup::

                import numpy as np
                from sklearn.model_selection import train_test_split

                np.random.seed(seed=0)
                X = np.random.randn(50).reshape(-1, 1)
                y = np.random.randint(0, 2, 50)
                X_train, X_test, y_train, y_test = train_test_split(X, y, random_state=0)

            .. testcode::

                import optuna
                from sklearn.svm import SVC

                def objective(trial):
                    c = trial.suggest_loguniform('c', 1e-5, 1e2)
                    clf = SVC(C=c, gamma='scale', random_state=0)
                    clf.fit(X_train, y_train)
                    return clf.score(X_test, y_test)

                study = optuna.create_study(direction='maximize')
                study.optimize(objective, n_trials=3)

        Args:
            name:
                A parameter name.
            low:
                Lower endpoint of the range of suggested values. ``low`` is included in the range.
            high:
                Upper endpoint of the range of suggested values. ``high`` is excluded from the
                range.

        Returns:
            A suggested float value.
        """

        distribution = distributions.LogUniformDistribution(low=low, high=high)

        self._check_distribution(name, distribution)

        if low == high:
            return self._set_new_param_or_get_existing(name, low, distribution)

        return self._suggest(name, distribution)

    def suggest_discrete_uniform(self, name, low, high, q):
        # type: (str, float, float, float) -> float
        """Suggest a value for the discrete parameter.

        The value is sampled from the range :math:`[\\mathsf{low}, \\mathsf{high}]`,
        and the step of discretization is :math:`q`. More specifically,
        this method returns one of the values in the sequence
        :math:`\\mathsf{low}, \\mathsf{low} + q, \\mathsf{low} + 2 q, \\dots,
        \\mathsf{low} + k q \\le \\mathsf{high}`,
        where :math:`k` denotes an integer. Note that :math:`high` may be changed due to round-off
        errors if :math:`q` is not an integer. Please check warning messages to find the changed
        values.

        Example:

            Suggest a fraction of samples used for fitting the individual learners of
            `GradientBoostingClassifier <https://scikit-learn.org/stable/modules/generated/
            sklearn.ensemble.GradientBoostingClassifier.html>`_.

            .. testsetup::

                import numpy as np
                from sklearn.model_selection import train_test_split

                np.random.seed(seed=0)
                X = np.random.randn(50).reshape(-1, 1)
                y = np.random.randint(0, 2, 50)
                X_train, X_test, y_train, y_test = train_test_split(X, y, random_state=0)

            .. testcode::

                import optuna
                from sklearn.ensemble import GradientBoostingClassifier

                def objective(trial):
                    subsample = trial.suggest_discrete_uniform('subsample', 0.1, 1.0, 0.1)
                    clf = GradientBoostingClassifier(subsample=subsample, random_state=0)
                    clf.fit(X_train, y_train)
                    return clf.score(X_test, y_test)

                study = optuna.create_study(direction='maximize')
                study.optimize(objective, n_trials=3)

        Args:
            name:
                A parameter name.
            low:
                Lower endpoint of the range of suggested values. ``low`` is included in the range.
            high:
                Upper endpoint of the range of suggested values. ``high`` is included in the range.
            q:
                A step of discretization.

        Returns:
            A suggested float value.
        """

        high = _adjust_discrete_uniform_high(name, low, high, q)
        distribution = distributions.DiscreteUniformDistribution(low=low, high=high, q=q)

        self._check_distribution(name, distribution)

        if low == high:
            return self._set_new_param_or_get_existing(name, low, distribution)

        return self._suggest(name, distribution)

    def suggest_int(self, name, low, high, step=1):
        # type: (str, int, int, int) -> int
        """Suggest a value for the integer parameter.

        The value is sampled from the integers in :math:`[\\mathsf{low}, \\mathsf{high}]`.

        Example:

            Suggest the number of trees in `RandomForestClassifier <https://scikit-learn.org/
            stable/modules/generated/sklearn.ensemble.RandomForestClassifier.html>`_.

            .. testsetup::

                import numpy as np
                from sklearn.model_selection import train_test_split

                np.random.seed(seed=0)
                X = np.random.randn(50).reshape(-1, 1)
                y = np.random.randint(0, 2, 50)
                X_train, X_test, y_train, y_test = train_test_split(X, y, random_state=0)

            .. testcode::

                import optuna
                from sklearn.ensemble import RandomForestClassifier

                def objective(trial):
                    n_estimators = trial.suggest_int('n_estimators', 50, 400)
                    clf = RandomForestClassifier(n_estimators=n_estimators, random_state=0)
                    clf.fit(X_train, y_train)
                    return clf.score(X_test, y_test)

                study = optuna.create_study(direction='maximize')
                study.optimize(objective, n_trials=3)


        Args:
            name:
                A parameter name.
            low:
                Lower endpoint of the range of suggested values. ``low`` is included in the range.
            high:
                Upper endpoint of the range of suggested values. ``high`` is included in the range.
            step:
                A step of spacing between values.

        Returns:
            A suggested integer value.
        """

        distribution = distributions.IntUniformDistribution(low=low, high=high, step=step)

        self._check_distribution(name, distribution)

        if low == high:
            return self._set_new_param_or_get_existing(name, low, distribution)

        return int(self._suggest(name, distribution))

    def suggest_categorical(self, name, choices):
        # type: (str, Sequence[CategoricalChoiceType]) -> CategoricalChoiceType
        """Suggest a value for the categorical parameter.

        The value is sampled from ``choices``.

        Example:

            Suggest a kernel function of `SVC <https://scikit-learn.org/stable/modules/generated/
            sklearn.svm.SVC.html>`_.

            .. testsetup::

                import numpy as np
                from sklearn.model_selection import train_test_split

                np.random.seed(seed=0)
                X = np.random.randn(50).reshape(-1, 1)
                y = np.random.randint(0, 2, 50)
                X_train, X_test, y_train, y_test = train_test_split(X, y, random_state=0)

            .. testcode::

                import optuna
                from sklearn.svm import SVC

                def objective(trial):
                    kernel = trial.suggest_categorical('kernel', ['linear', 'poly', 'rbf'])
                    clf = SVC(kernel=kernel, gamma='scale', random_state=0)
                    clf.fit(X_train, y_train)
                    return clf.score(X_test, y_test)

                study = optuna.create_study(direction='maximize')
                study.optimize(objective, n_trials=3)


        Args:
            name:
                A parameter name.
            choices:
                Parameter value candidates.

        .. seealso::
            :class:`~optuna.distributions.CategoricalDistribution`.

        Returns:
            A suggested value.
        """

        choices = tuple(choices)

        # There is no need to call self._check_distribution because
        # CategoricalDistribution does not support dynamic value space.

        return self._suggest(name, distributions.CategoricalDistribution(choices=choices))

    def report(self, value, step):
        # type: (float, int) -> None
        """Report an objective function value for a given step.

        The reported values are used by the pruners to determine whether this trial should be
        pruned.

        .. seealso::
            Please refer to :class:`~optuna.pruners.BasePruner`.

        .. note::
            The reported value is converted to ``float`` type by applying ``float()``
            function internally. Thus, it accepts all float-like types (e.g., ``numpy.float32``).
            If the conversion fails, a ``TypeError`` is raised.

        Example:

            Report intermediate scores of `SGDClassifier <https://scikit-learn.org/stable/modules/
            generated/sklearn.linear_model.SGDClassifier.html>`_ training.

            .. testsetup::

                import numpy as np
                from sklearn.model_selection import train_test_split

                np.random.seed(seed=0)
                X = np.random.randn(50).reshape(-1, 1)
                y = np.random.randint(0, 2, 50)
                X_train, X_test, y_train, y_test = train_test_split(X, y, random_state=0)

            .. testcode::

                import optuna
                from sklearn.linear_model import SGDClassifier

                def objective(trial):
                    clf = SGDClassifier(random_state=0)
                    for step in range(100):
                        clf.partial_fit(X_train, y_train, np.unique(y))
                        intermediate_value = clf.score(X_test, y_test)
                        trial.report(intermediate_value, step=step)
                        if trial.should_prune():
                            raise TrialPruned()

                    return clf.score(X_test, y_test)

                study = optuna.create_study(direction='maximize')
                study.optimize(objective, n_trials=3)


        Args:
            value:
                A value returned from the objective function.
            step:
                Step of the trial (e.g., Epoch of neural network training).
        """

        try:
            # For convenience, we allow users to report a value that can be cast to `float`.
            value = float(value)
        except (TypeError, ValueError):
            message = "The `value` argument is of type '{}' but supposed to be a float.".format(
                type(value).__name__
            )
            raise TypeError(message)

        if step < 0:
            raise ValueError("The `step` argument is {} but cannot be negative.".format(step))

        self.storage.set_trial_intermediate_value(self._trial_id, step, value)

    def should_prune(self, step=None):
        # type: (Optional[int]) -> bool
        """Suggest whether the trial should be pruned or not.

        The suggestion is made by a pruning algorithm associated with the trial and is based on
        previously reported values. The algorithm can be specified when constructing a
        :class:`~optuna.study.Study`.

        .. note::
            If no values have been reported, the algorithm cannot make meaningful suggestions.
            Similarly, if this method is called multiple times with the exact same set of reported
            values, the suggestions will be the same.

        .. seealso::
            Please refer to the example code in :func:`optuna.trial.Trial.report`.

        Args:
            step:
                Deprecated since 0.12.0: Step of the trial (e.g., epoch of neural network
                training). Deprecated in favor of always considering the most recent step.

        Returns:
            A boolean value. If :obj:`True`, the trial should be pruned according to the
            configured pruning algorithm. Otherwise, the trial should continue.
        """
        if step is not None:
            warnings.warn(
                "The use of `step` argument is deprecated. "
                "The last reported step is used instead of "
                "the step given by the argument.",
                DeprecationWarning,
            )

        trial = self.study._storage.get_trial(self._trial_id)
        return self.study.pruner.prune(self.study, trial)

    def set_user_attr(self, key, value):
        # type: (str, Any) -> None
        """Set user attributes to the trial.

        The user attributes in the trial can be access via :func:`optuna.trial.Trial.user_attrs`.

        Example:

            Save fixed hyperparameters of neural network training.

            .. testsetup::

                import numpy as np
                from sklearn.model_selection import train_test_split

                np.random.seed(seed=0)
                X = np.random.randn(50).reshape(-1, 1)
                y = np.random.randint(0, 2, 50)
                X_train, X_test, y_train, y_test = train_test_split(X, y, random_state=0)

            .. testcode::

                import optuna
                from sklearn.neural_network import MLPClassifier

                def objective(trial):
                    trial.set_user_attr('BATCHSIZE', 128)
                    momentum = trial.suggest_uniform('momentum', 0, 1.0)
                    clf = MLPClassifier(hidden_layer_sizes=(100, 50),
                                        batch_size=trial.user_attrs['BATCHSIZE'],
                                        momentum=momentum, solver='sgd', random_state=0)
                    clf.fit(X_train, y_train)

                    return clf.score(X_test, y_test)

                study = optuna.create_study(direction='maximize')
                study.optimize(objective, n_trials=3)
                assert 'BATCHSIZE' in study.best_trial.user_attrs.keys()
                assert study.best_trial.user_attrs['BATCHSIZE'] == 128


        Args:
            key:
                A key string of the attribute.
            value:
                A value of the attribute. The value should be JSON serializable.
        """

        self.storage.set_trial_user_attr(self._trial_id, key, value)

    def set_system_attr(self, key, value):
        # type: (str, Any) -> None
        """Set system attributes to the trial.

        Note that Optuna internally uses this method to save system messages such as failure
        reason of trials. Please use :func:`~optuna.trial.Trial.set_user_attr` to set users'
        attributes.

        Args:
            key:
                A key string of the attribute.
            value:
                A value of the attribute. The value should be JSON serializable.
        """

        self.storage.set_trial_system_attr(self._trial_id, key, value)

    def _suggest(self, name, distribution):
        # type: (str, BaseDistribution) -> Any

        if self._is_fixed_param(name, distribution):
            param_value = self.system_attrs["fixed_params"][name]
        elif self._is_relative_param(name, distribution):
            param_value = self.relative_params[name]
        else:
            trial = self.storage.get_trial(self._trial_id)
            param_value = self.study.sampler.sample_independent(
                self.study, trial, name, distribution
            )

        return self._set_new_param_or_get_existing(name, param_value, distribution)

    def _set_new_param_or_get_existing(self, name, param_value, distribution):
        # type: (str, Any, BaseDistribution) -> Any

        param_value_in_internal_repr = distribution.to_internal_repr(param_value)
        set_success = self.storage.set_trial_param(
            self._trial_id, name, param_value_in_internal_repr, distribution
        )
        if not set_success:
            param_value_in_internal_repr = self.storage.get_trial_param(self._trial_id, name)
            param_value = distribution.to_external_repr(param_value_in_internal_repr)

        return param_value

    def _is_fixed_param(self, name, distribution):
        # type: (str, BaseDistribution) -> bool

        if "fixed_params" not in self.system_attrs:
            return False

        if name not in self.system_attrs["fixed_params"]:
            return False

        param_value = self.system_attrs["fixed_params"][name]
        param_value_in_internal_repr = distribution.to_internal_repr(param_value)

        contained = distribution._contains(param_value_in_internal_repr)
        if not contained:
            warnings.warn(
                "Fixed parameter '{}' with value {} is out of range "
                "for distribution {}.".format(name, param_value, distribution)
            )
        return contained

    def _is_relative_param(self, name, distribution):
        # type: (str, BaseDistribution) -> bool

        if name not in self.relative_params:
            return False

        if name not in self.relative_search_space:
            raise ValueError(
                "The parameter '{}' was sampled by `sample_relative` method "
                "but it is not contained in the relative search space.".format(name)
            )

        relative_distribution = self.relative_search_space[name]
        distributions.check_distribution_compatibility(relative_distribution, distribution)

        param_value = self.relative_params[name]
        param_value_in_internal_repr = distribution.to_internal_repr(param_value)
        return distribution._contains(param_value_in_internal_repr)

    def _check_distribution(self, name, distribution):
        # type: (str, BaseDistribution) -> None

        old_distribution = self.distributions.get(name, distribution)
        if old_distribution != distribution:
            warnings.warn(
                'Inconsistent parameter values for distribution with name "{}"! '
                "This might be a configuration mistake. "
                "Optuna allows to call the same distribution with the same "
                "name more then once in a trial. "
                "When the parameter values are inconsistent optuna only "
                "uses the values of the first call and ignores all following. "
                "Using these values: {}".format(name, old_distribution._asdict()),
                RuntimeWarning,
            )

    @property
    def number(self):
        # type: () -> int
        """Return trial's number which is consecutive and unique in a study.

        Returns:
            A trial number.
        """

        return self.storage.get_trial_number_from_id(self._trial_id)

    @property
    def trial_id(self):
        # type: () -> int
        """Return trial ID.

        Note that the use of this is deprecated.
        Please use :attr:`~optuna.trial.Trial.number` instead.

        Returns:
            A trial ID.
        """

        warnings.warn(
            "The use of `Trial.trial_id` is deprecated. Please use `Trial.number` instead.",
            DeprecationWarning,
        )

        self.logger.warning(
            "The use of `Trial.trial_id` is deprecated. Please use `Trial.number` instead."
        )

        return self._trial_id

    @property
    def params(self):
        # type: () -> Dict[str, Any]
        """Return parameters to be optimized.

        Returns:
            A dictionary containing all parameters.
        """

        return self.storage.get_trial_params(self._trial_id)

    @property
    def distributions(self):
        # type: () -> Dict[str, BaseDistribution]
        """Return distributions of parameters to be optimized.

        Returns:
            A dictionary containing all distributions.
        """

        return self.storage.get_trial(self._trial_id).distributions

    @property
    def user_attrs(self):
        # type: () -> Dict[str, Any]
        """Return user attributes.

        Returns:
            A dictionary containing all user attributes.
        """

        return self.storage.get_trial_user_attrs(self._trial_id)

    @property
    def system_attrs(self):
        # type: () -> Dict[str, Any]
        """Return system attributes.

        Returns:
            A dictionary containing all system attributes.
        """

        return self.storage.get_trial_system_attrs(self._trial_id)

    @property
    def datetime_start(self):
        # type: () -> Optional[datetime.datetime]
        """Return start datetime.

        Returns:
            Datetime where the :class:`~optuna.trial.Trial` started.
        """
        return self.storage.get_trial(self._trial_id).datetime_start

    @property
    def study_id(self):
        # type: () -> int
        """Return the study ID.

        .. deprecated:: 0.20.0
            The direct use of this attribute is deprecated and it is recommended that you use
            :attr:`~optuna.trial.Trial.study` instead.

        Returns:
            The study ID.
        """

        message = "The use of `Trial.study_id` is deprecated. Please use `Trial.study` instead."
        warnings.warn(message, DeprecationWarning)
        self.logger.warning(message)

        return self.study._study_id


class FixedTrial(BaseTrial):
    """A trial class which suggests a fixed value for each parameter.

    This object has the same methods as :class:`~optuna.trial.Trial`, and it suggests pre-defined
    parameter values. The parameter values can be determined at the construction of the
    :class:`~optuna.trial.FixedTrial` object. In contrast to :class:`~optuna.trial.Trial`,
    :class:`~optuna.trial.FixedTrial` does not depend on :class:`~optuna.study.Study`, and it is
    useful for deploying optimization results.

    Example:

        Evaluate an objective function with parameter values given by a user.

        .. testcode::

            import optuna

            def objective(trial):
                x = trial.suggest_uniform('x', -100, 100)
                y = trial.suggest_categorical('y', [-1, 0, 1])
                return x ** 2 + y

            assert objective(optuna.trial.FixedTrial({'x': 1, 'y': 0})) == 1


    .. note::
        Please refer to :class:`~optuna.trial.Trial` for details of methods and properties.

    Args:
        params:
            A dictionary containing all parameters.
        number:
            A trial number. Defaults to ``0``.

    """

    def __init__(self, params, number=0):
        # type: (Dict[str, Any], int) -> None

        self._params = params
        self._suggested_params = {}  # type: Dict[str, Any]
        self._distributions = {}  # type: Dict[str, BaseDistribution]
        self._user_attrs = {}  # type: Dict[str, Any]
        self._system_attrs = {}  # type: Dict[str, Any]
        self._datetime_start = datetime.datetime.now()
        self._number = number

    def suggest_float(self, name, low, high, *, log=False):
        # type: (str, float, float, bool) -> float

        if log:
            return self._suggest(name, distributions.LogUniformDistribution(low=low, high=high))
        else:
            return self._suggest(name, distributions.UniformDistribution(low=low, high=high))

    def suggest_uniform(self, name, low, high):
        # type: (str, float, float) -> float

        return self._suggest(name, distributions.UniformDistribution(low=low, high=high))

    def suggest_loguniform(self, name, low, high):
        # type: (str, float, float) -> float

        return self._suggest(name, distributions.LogUniformDistribution(low=low, high=high))

    def suggest_discrete_uniform(self, name, low, high, q):
        # type: (str, float, float, float) -> float

        high = _adjust_discrete_uniform_high(name, low, high, q)
        discrete = distributions.DiscreteUniformDistribution(low=low, high=high, q=q)
        return self._suggest(name, discrete)

    def suggest_int(self, name, low, high, step=1):
        # type: (str, int, int, int) -> int
        sample = self._suggest(
            name, distributions.IntUniformDistribution(low=low, high=high, step=step)
        )
        return int(sample)

    def suggest_categorical(self, name, choices):
        # type: (str, Sequence[CategoricalChoiceType]) -> CategoricalChoiceType

        choices = tuple(choices)
        return self._suggest(name, distributions.CategoricalDistribution(choices=choices))

    def _suggest(self, name, distribution):
        # type: (str, BaseDistribution) -> Any

        if name not in self._params:
            raise ValueError(
                "The value of the parameter '{}' is not found. Please set it at "
                "the construction of the FixedTrial object.".format(name)
            )

        value = self._params[name]
        param_value_in_internal_repr = distribution.to_internal_repr(value)
        if not distribution._contains(param_value_in_internal_repr):
            raise ValueError(
                "The value {} of the parameter '{}' is out of "
                "the range of the distribution {}.".format(value, name, distribution)
            )

        if name in self._distributions:
            distributions.check_distribution_compatibility(self._distributions[name], distribution)

        self._suggested_params[name] = value
        self._distributions[name] = distribution

        return value

    def report(self, value, step):
        # type: (float, int) -> None

        pass

    def should_prune(self, step=None):
        # type: (Optional[int]) -> bool

        return False

    def set_user_attr(self, key, value):
        # type: (str, Any) -> None

        self._user_attrs[key] = value

    def set_system_attr(self, key, value):
        # type: (str, Any) -> None

        self._system_attrs[key] = value

    @property
    def params(self):
        # type: () -> Dict[str, Any]

        return self._suggested_params

    @property
    def distributions(self):
        # type: () -> Dict[str, BaseDistribution]

        return self._distributions

    @property
    def user_attrs(self):
        # type: () -> Dict[str, Any]

        return self._user_attrs

    @property
    def system_attrs(self):
        # type: () -> Dict[str, Any]

        return self._system_attrs

    @property
    def datetime_start(self):
        # type: () -> Optional[datetime.datetime]

        return self._datetime_start

    @property
    def number(self) -> int:

        return self._number


def _adjust_discrete_uniform_high(name, low, high, q):
    # type: (str, float, float, float) -> float

    d_high = decimal.Decimal(str(high))
    d_low = decimal.Decimal(str(low))
    d_q = decimal.Decimal(str(q))

    d_r = d_high - d_low

    if d_r % d_q != decimal.Decimal("0"):
        high = float((d_r // d_q) * d_q + d_low)
        _logger.warning(
            "The range of parameter `{}` is not divisible by `q`, and is "
            "replaced by [{}, {}].".format(name, low, high)
        )

    return high<|MERGE_RESOLUTION|>--- conflicted
+++ resolved
@@ -1,10 +1,5 @@
 import abc
-<<<<<<< HEAD
-from datetime import datetime
-from datetime import timedelta
-=======
 import datetime
->>>>>>> c6129021
 import decimal
 import enum
 import warnings
@@ -92,13 +87,8 @@
         number,  # type: int
         state,  # type: TrialState
         value,  # type: Optional[float]
-<<<<<<< HEAD
-        datetime_start,  # type: Optional[datetime]
-        datetime_complete,  # type: Optional[datetime]
-=======
         datetime_start,  # type: Optional[datetime.datetime]
         datetime_complete,  # type: Optional[datetime.datetime]
->>>>>>> c6129021
         params,  # type: Dict[str, Any]
         distributions,  # type: Dict[str, BaseDistribution]
         user_attrs,  # type: Dict[str, Any]
@@ -262,11 +252,7 @@
 
     @property
     def duration(self):
-<<<<<<< HEAD
-        # type: () -> Optional[timedelta]
-=======
         # type: () -> Optional[datetime.timedelta]
->>>>>>> c6129021
         """Return the elapsed time taken to complete the trial.
 
         Returns:
