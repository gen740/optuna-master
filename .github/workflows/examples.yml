name: examples

on:
  schedule:
    - cron: '0 15 * * *'

jobs:
  examples:

    # TODO (crcrpar): Run on 3.9.
    # ref: https://github.com/optuna/optuna/issues/2034
    runs-on: ubuntu-latest
    strategy:
      matrix:
        python-version: [3.6, 3.7, 3.8]

    if: github.repository == 'optuna/optuna'
    steps:
    - uses: actions/checkout@v2
    - name: setup-python${{ matrix.python-version }}
      uses: actions/setup-python@v2
      with:
        python-version: ${{ matrix.python-version }}
    - name: Setup cache
      uses: actions/cache@v2
      env:
        cache-name: daily-example
      with:
        path: ~/.cache/pip
        key: ${{ runner.os }}-${{ matrix.python-version }}-${{ env.cache-name }}-${{ hashFiles('**/setup.py') }}-v1
        restore-keys: |
          ${{ runner.os }}-${{ matrix.python-version }}-${{ env.cache-name }}-${{ hashFiles('**/setup.py') }}
    - name: Install (apt)
      run: |
        sudo apt-get update
        sudo apt-get -y install openmpi-bin libopenmpi-dev
    - name: Install (Python)
      run: |
        python -m pip install --upgrade pip
        pip install --progress-bar off -U setuptools
        python setup.py sdist

        # Install minimal dependencies and confirm that `import optuna` is successful.
        pip install --progress-bar off $(ls dist/*.tar.gz)
        python -c 'import optuna'

        # Install all dependencies needed for examples.
        pip install --progress-bar off $(ls dist/*.tar.gz)[example] -f https://download.pytorch.org/whl/torch_stable.html

        # TODO (crcrpar): Allow fastaiv2 example once https://forums.fast.ai/t/ganlearner-error-no-implementation-found-on-types-that-implement-invisibletensor/83451/7 gets resolved.
    - name: Run examples
      run: |
        if [ ${{ matrix.python-version }} = 3.6 ]; then
          IGNORES='chainermn_.*|fastai*|pytorch_distributed_.*|rapids_.*|botorch_.*|pytorch/pytorch_checkpoint*'
        elif [ ${{ matrix.python-version }} = 3.8 ]; then
<<<<<<< HEAD
          IGNORES='chainermn_.*|dask_ml_.*|keras_.*|pytorch_distributed_.*|tensorboard_.*|tensorflow_.*|tfkeras_.*|fastai*|rapids_.*|pytorch/pytorch_checkpoint*'
        elif [ ${{ matrix.python-version }} = 3.9 ]; then
          IGNORES='allennlp_*|botorch_*|catalyst_*|catboost_*|chainer_*|chainermn_.*|dask_ml_.*|fastai*|gluon_*|haiku_*|hydra_*|keras_*|lightgbm_*|mxnet_*|optuna_search_cv_*|pytorch_distributed_.*|pytorch_ignite_*|pytorch_lightning_*|rapids_*|sb3_*|skimage_lbp_*|sklearn_*|skorch_*|tensorboard_*|tensorflow_*|tfkeras_*|xgboost_*|pruning/simple*|enqueue_trial*|visualization/plot_pareto_front*|visualization/plot_study*|multi_objective/pytorch_simple*|pytorch/pytorch_checkpoint*'
=======
          IGNORES='chainermn_.*|dask_ml_.*|keras_.*|pytorch_distributed_.*|tensorboard_.*|tensorflow_.*|tfkeras_.*|fastai*|rapids_.*'
>>>>>>> c93af5ca
        else
          IGNORES='chainermn_.*|fastai*|pytorch_distributed_.*|rapids_.*|pytorch/pytorch_checkpoint*'
        fi

        for file in `find examples -name '*.py' -not -name '*_distributed.py' | grep -vE "$IGNORES"`
        do
          echo $file
          python $file > /dev/null
          if grep -e '\-\-pruning' $file > /dev/null; then
            echo $file --pruning
            python $file --pruning > /dev/null
          fi
        done
      env:
        OMP_NUM_THREADS: 1
    - name: Run Jupyter notebook examples
      run: |
        for file in `find examples -name '*.ipynb'`
        do
          echo $file
          pytest --nbval-lax $file > /dev/null
        done
      env:
        OMP_NUM_THREADS: 1
    - name: Run multi-node examples
      run: |
        STORAGE_URL=sqlite:///example.db
        for file in `find examples -name 'chainermn_*.py'`
        do
          echo $file
          STUDY_NAME=`optuna create-study --storage $STORAGE_URL`
          mpirun -n 2 -- python $file $STUDY_NAME $STORAGE_URL > /dev/null
        done
        mpirun -n 2 -- python examples/pytorch/pytorch_distributed_simple.py
      env:
        OMP_NUM_THREADS: 1
    - name: Run Hydra examples
      run: |
        for file in `find examples/hydra -name '*.py'`
        do
          echo $file
          python $file --multirun > /dev/null
        done
      env:
        OMP_NUM_THREADS: 1
    - name: Run PyTorch checkpoint example
      run: |
        timeout 20 python examples/pytorch/pytorch_checkpoint.py > /dev/null
        python examples/pytorch/pytorch_checkpoint.py > /dev/null
      env:
        OMP_NUM_THREADS: 1<|MERGE_RESOLUTION|>--- conflicted
+++ resolved
@@ -53,13 +53,7 @@
         if [ ${{ matrix.python-version }} = 3.6 ]; then
           IGNORES='chainermn_.*|fastai*|pytorch_distributed_.*|rapids_.*|botorch_.*|pytorch/pytorch_checkpoint*'
         elif [ ${{ matrix.python-version }} = 3.8 ]; then
-<<<<<<< HEAD
           IGNORES='chainermn_.*|dask_ml_.*|keras_.*|pytorch_distributed_.*|tensorboard_.*|tensorflow_.*|tfkeras_.*|fastai*|rapids_.*|pytorch/pytorch_checkpoint*'
-        elif [ ${{ matrix.python-version }} = 3.9 ]; then
-          IGNORES='allennlp_*|botorch_*|catalyst_*|catboost_*|chainer_*|chainermn_.*|dask_ml_.*|fastai*|gluon_*|haiku_*|hydra_*|keras_*|lightgbm_*|mxnet_*|optuna_search_cv_*|pytorch_distributed_.*|pytorch_ignite_*|pytorch_lightning_*|rapids_*|sb3_*|skimage_lbp_*|sklearn_*|skorch_*|tensorboard_*|tensorflow_*|tfkeras_*|xgboost_*|pruning/simple*|enqueue_trial*|visualization/plot_pareto_front*|visualization/plot_study*|multi_objective/pytorch_simple*|pytorch/pytorch_checkpoint*'
-=======
-          IGNORES='chainermn_.*|dask_ml_.*|keras_.*|pytorch_distributed_.*|tensorboard_.*|tensorflow_.*|tfkeras_.*|fastai*|rapids_.*'
->>>>>>> c93af5ca
         else
           IGNORES='chainermn_.*|fastai*|pytorch_distributed_.*|rapids_.*|pytorch/pytorch_checkpoint*'
         fi
