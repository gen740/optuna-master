from collections import defaultdict
from datetime import datetime
import json
import six
from sqlalchemy.engine import create_engine
from sqlalchemy.exc import IntegrityError
from sqlalchemy.exc import SQLAlchemyError
from sqlalchemy import orm
import sys
from typing import Any  # NOQA
from typing import Dict  # NOQA
from typing import List  # NOQA
from typing import Optional  # NOQA
import uuid

from pfnopt import distributions
from pfnopt import logging
from pfnopt.storages.base import BaseStorage
from pfnopt.storages.base import DEFAULT_STUDY_NAME_PREFIX
from pfnopt.storages.base import SYSTEM_ATTRS_KEY
from pfnopt.storages.rdb import models
from pfnopt import structs
from pfnopt import version


class RDBStorage(BaseStorage):

    def __init__(self, url, connect_args=None):
        # type: (str, Optional[Dict[str, Any]]) -> None

        connect_args = connect_args or {}

        url = self._fill_storage_url_template(url)

        try:
            self.engine = create_engine(url, connect_args=connect_args)
        except ImportError as e:
            raise ImportError(
                'Failed to import DB access module for the specified storage URL. '
                'Please install appropriate one. (The actual import error is: ' + str(e) + '.)')

        self.scoped_session = orm.scoped_session(orm.sessionmaker(bind=self.engine))
        models.BaseModel.metadata.create_all(self.engine)
        self._check_table_schema_compatibility()
        self.logger = logging.get_logger(__name__)

    def create_new_study_id(self, study_name=None):
        # type: (Optional[str]) -> int

        session = self.scoped_session()

        while True:
            study_uuid = str(uuid.uuid4())
            study = models.StudyModel.find_by_uuid(study_uuid, session)
            if study is None:
                break

        if study_name is None:
            study_name = DEFAULT_STUDY_NAME_PREFIX + study_uuid

        study = models.StudyModel(study_uuid=study_uuid, study_name=study_name,
                                  task=structs.StudyTask.NOT_SET)
        session.add(study)
<<<<<<< HEAD
        if not self._commit_or_rollback_on_integrity_error(session):
            raise ValueError(
                "study_name {} already exists. Please use a different name.".format(study_name))
=======
        self._commit(session)
>>>>>>> 0d57720b

        # Set system attribute key and empty value.
        self.set_study_user_attr(study.study_id, SYSTEM_ATTRS_KEY, {})

        self.logger.info('A new study created with UUID: {}'.format(study.study_uuid))

        return study.study_id

    # TODO(sano): Prevent simultaneous setting of different tasks by multiple threads/processes.
    def set_study_task(self, study_id, task):
        # type: (int, structs.StudyTask) -> None

        session = self.scoped_session()

        study = models.StudyModel.find_or_raise_by_id(study_id, session)

        if study.task != structs.StudyTask.NOT_SET and study.task != task:
            raise ValueError(
                'Cannot overwrite study task from {} to {}.'.format(study.task, task))

        study.task = task

        self._commit(session)

    def set_study_user_attr(self, study_id, key, value):
        # type: (int, str, Any) -> None

        session = self.scoped_session()

        study = models.StudyModel.find_or_raise_by_id(study_id, session)
        attribute = models.StudyUserAttributeModel.find_by_study_and_key(study, key, session)
        if attribute is None:
            attribute = models.StudyUserAttributeModel(
                study_id=study_id, key=key, value_json=json.dumps(value))
            session.add(attribute)
        else:
            attribute.value_json = json.dumps(value)

        self._commit(session)

    def get_study_id_from_uuid(self, study_uuid):
        # type: (str) -> int

        session = self.scoped_session()

        study = models.StudyModel.find_or_raise_by_uuid(study_uuid, session)

        return study.study_id

    def get_study_uuid_from_id(self, study_id):
        # type: (int) -> str

        session = self.scoped_session()

        study = models.StudyModel.find_or_raise_by_id(study_id, session)

        return study.study_uuid

    def get_study_id_from_name(self, study_name):
        # type: (str) -> int

        session = self.scoped_session()

        study = models.StudyModel.find_or_raise_by_name(study_name, session)

        return study.study_id

    def get_study_name_from_id(self, study_id):
        # type: (int) -> str

        session = self.scoped_session()

        study = models.StudyModel.find_or_raise_by_id(study_id, session)

        return study.study_name

    def get_study_task(self, study_id):
        # type: (int) -> structs.StudyTask

        session = self.scoped_session()

        study = models.StudyModel.find_or_raise_by_id(study_id, session)

        return study.task

    def get_study_user_attrs(self, study_id):
        # type: (int) -> Dict[str, Any]

        session = self.scoped_session()

        attributes = models.StudyUserAttributeModel.where_study_id(study_id, session)

        return {attr.key: json.loads(attr.value_json) for attr in attributes}

    # TODO(sano): Optimize this method to reduce the number of queries.
    def get_all_study_summaries(self):
        # type: () -> List[structs.StudySummary]

        session = self.scoped_session()

        study_models = models.StudyModel.all(session)
        trial_models = models.TrialModel.all(session)
        param_models = models.TrialParamModel.all(session)
        value_models = models.TrialValueModel.all(session)

        study_sumarries = []
        for study_model in study_models:
            # Filter model objects by study.
            study_trial_models = [t for t in trial_models if t.study_id == study_model.study_id]

            # Get best trial.
            completed_trial_models = [t for t in study_trial_models
                                      if t.state is structs.TrialState.COMPLETE]
            best_trial = None
            if len(completed_trial_models) > 0:
                # TODO(sano): Deal with maximize task.
                best_trial_model = min(completed_trial_models, key=lambda t: t.value)

                best_param_models = [p for p in param_models
                                     if p.trial_id == best_trial_model.trial_id]
                best_value_models = [v for v in value_models
                                     if v.trial_id == best_trial_model.trial_id]

                # Merge model objects related to the best trial.
                best_trial = self._merge_trials_orm(
                    [best_trial_model], best_param_models, best_value_models)[0]

            # Find datetime_start.
            datetime_start = None
            if len(study_trial_models) > 0:
                datetime_start = min([t.datetime_start for t in study_trial_models])

            # Consolidate StudySummary.
            study_sumarries.append(structs.StudySummary(
                study_id=study_model.study_id,
                study_uuid=study_model.study_uuid,
                study_name=study_model.study_name,
                task=self.get_study_task(study_model.study_id),
                best_trial=best_trial,
                user_attrs=self.get_study_user_attrs(study_model.study_id),
                n_trials=len(study_trial_models),
                datetime_start=datetime_start
            ))

        return study_sumarries

    def create_new_trial_id(self, study_id):
        # type: (int) -> int

        session = self.scoped_session()

        trial = models.TrialModel(
            study_id=study_id,
            state=structs.TrialState.RUNNING,
            user_attributes_json=json.dumps({SYSTEM_ATTRS_KEY: {}})
        )

        session.add(trial)
        self._commit(session)

        return trial.trial_id

    def set_trial_state(self, trial_id, state):
        # type: (int, structs.TrialState) -> None

        session = self.scoped_session()

        trial = models.TrialModel.find_or_raise_by_id(trial_id, session)
        trial.state = state
        if state.is_finished():
            trial.datetime_complete = datetime.now()

        self._commit(session)

    def set_trial_param(self, trial_id, param_name, param_value_internal, distribution):
        # type: (int, str, float, distributions.BaseDistribution) -> bool

        session = self.scoped_session()

        trial = models.TrialModel.find_or_raise_by_id(trial_id, session)
        trial_param = \
            models.TrialParamModel.find_by_trial_and_param_name(trial, param_name, session)

        if trial_param is not None:
            # Raise error in case distribution is incompatible.
            distributions.check_distribution_compatibility(
                distributions.json_to_distribution(trial_param.distribution_json),
                distribution
            )

            # Return False when distribution is compatible but parameter has already been set.
            return False

        param = models.TrialParamModel(
            trial_id=trial_id,
            param_name=param_name,
            param_value=param_value_internal,
            distribution_json=distributions.distribution_to_json(distribution)
        )

        param.check_and_add(session)
        commit_success = self._commit_with_integrity_check(session)

        return commit_success

    def get_trial_param(self, trial_id, param_name):
        # type: (int, str) -> float

        session = self.scoped_session()

        trial = models.TrialModel.find_or_raise_by_id(trial_id, session)
        trial_param = models.TrialParamModel.find_or_raise_by_trial_and_param_name(
            trial, param_name, session)

        return trial_param.param_value

    def set_trial_value(self, trial_id, value):
        # type: (int, float) -> None

        session = self.scoped_session()

        trial = models.TrialModel.find_or_raise_by_id(trial_id, session)
        trial.value = value

        self._commit(session)

    def set_trial_intermediate_value(self, trial_id, step, intermediate_value):
        # type: (int, int, float) -> bool

        session = self.scoped_session()

        trial = models.TrialModel.find_or_raise_by_id(trial_id, session)
        trial_value = models.TrialValueModel.find_by_trial_and_step(trial, step, session)
        if trial_value is not None:
            return False

        trial_value = models.TrialValueModel(
            trial_id=trial_id,
            step=step,
            value=intermediate_value
        )

        session.add(trial_value)
        commit_success = self._commit_with_integrity_check(session)

        return commit_success

    def set_trial_user_attr(self, trial_id, key, value):
        # type: (int, str, Any) -> None

        session = self.scoped_session()

        trial = models.TrialModel.find_or_raise_by_id(trial_id, session)
        loaded_json = json.loads(trial.user_attributes_json)
        loaded_json[key] = value
        trial.user_attributes_json = json.dumps(loaded_json)

        self._commit(session)

    def get_trial(self, trial_id):
        # type: (int) -> structs.FrozenTrial

        session = self.scoped_session()

        trial = models.TrialModel.find_or_raise_by_id(trial_id, session)
        params = models.TrialParamModel.where_trial(trial, session)
        values = models.TrialValueModel.where_trial(trial, session)

        return self._merge_trials_orm([trial], params, values)[0]

    def get_all_trials(self, study_id):
        # type: (int) -> List[structs.FrozenTrial]

        session = self.scoped_session()

        study = models.StudyModel.find_or_raise_by_id(study_id, session)
        trials = models.TrialModel.where_study(study, session)
        params = models.TrialParamModel.where_study(study, session)
        values = models.TrialValueModel.where_study(study, session)

        return self._merge_trials_orm(trials, params, values)

    def get_n_trials(self, study_id, state=None):
        # type: (int, Optional[structs.TrialState]) -> int

        session = self.scoped_session()
        study = models.StudyModel.find_or_raise_by_id(study_id, session)
        return models.TrialModel.count(session, study, state)

    @staticmethod
    def _merge_trials_orm(
            trials,  # type: List[models.TrialModel]
            trial_params,   # type: List[models.TrialParamModel]
            trial_intermediate_values  # type: List[models.TrialValueModel]
    ):
        # type: (...) -> List[structs.FrozenTrial]

        id_to_trial = {}
        for trial in trials:
            id_to_trial[trial.trial_id] = trial

        id_to_params = defaultdict(list)  # type: Dict[int, List[models.TrialParamModel]]
        for param in trial_params:
            id_to_params[param.trial_id].append(param)

        id_to_values = defaultdict(list)  # type: Dict[int, List[models.TrialValueModel]]
        for value in trial_intermediate_values:
            id_to_values[value.trial_id].append(value)

        result = []
        for trial_id, trial in id_to_trial.items():
            params = {}
            params_in_internal_repr = {}
            for param in id_to_params[trial_id]:
                distribution = distributions.json_to_distribution(param.distribution_json)
                params[param.param_name] = distribution.to_external_repr(param.param_value)
                params_in_internal_repr[param.param_name] = param.param_value

            intermediate_values = {}
            for value in id_to_values[trial_id]:
                intermediate_values[value.step] = value.value

            result.append(structs.FrozenTrial(
                trial_id=trial_id,
                state=trial.state,
                params=params,
                user_attrs=json.loads(trial.user_attributes_json),
                value=trial.value,
                intermediate_values=intermediate_values,
                params_in_internal_repr=params_in_internal_repr,
                datetime_start=trial.datetime_start,
                datetime_complete=trial.datetime_complete
            ))

        return result

    def _check_table_schema_compatibility(self):
        # type: () -> None

        session = self.scoped_session()

        version_info = models.VersionInfoModel.find(session)
        if version_info is not None:
            if version_info.schema_version != models.SCHEMA_VERSION:
                raise RuntimeError(
                    'The runtime pfnopt version {} is no longer compatible with the table schema '
                    '(set up by pfnopt {}).'.format(
                        version.__version__, version_info.library_version))
            return

        version_info = models.VersionInfoModel(
            schema_version=models.SCHEMA_VERSION,
            library_version=version.__version__
        )

        session.add(version_info)
        self._commit_with_integrity_check(session)

    @staticmethod
    def _fill_storage_url_template(template):
        # type: (str) -> str

        return template.format(SCHEMA_VERSION=models.SCHEMA_VERSION)

    def _commit_with_integrity_check(self, session):
        # type: (orm.Session) -> bool

        try:
            session.commit()
        except IntegrityError as e:
            self.logger.debug(
                'Ignoring {}. This happens due to a timing issue among threads/processes/nodes. '
                'Another one might have committed a record with the same key(s).'.format(repr(e)))
            session.rollback()
            return False

        return True

    def _commit(self, session):
        # type: (orm.Session) -> None

        try:
            session.commit()
        except SQLAlchemyError as e:
            session.rollback()
            message = \
                'An exception is raised during the commit. ' \
                'This typically happens due to invalid data in the commit, ' \
                'e.g. exceeding max length. ' \
                '(The actual exception is as follows: {})'.format(repr(e))
            six.reraise(structs.StorageInternalError,
                        structs.StorageInternalError(message),
                        sys.exc_info()[2])

    def remove_session(self):
        # type: () -> None

        """Removes the current session.

        A session is stored in SQLAlchemy's ThreadLocalRegistry for each thread. This method
        closes and removes the session which is associated to the current thread. Particularly,
        under multi-thread use cases, it is important to call this method *from each thread*.
        Otherwise, all sessions and their associated DB connections are destructed by a thread
        that occasionally invoked the garbage collector. By default, it is not allowed to touch
        a SQLite connection from threads other than the thread that created the connection.
        Therefore, we need to explicitly close the connection from each thread.

        """

        self.scoped_session.remove()

    def __del__(self):
        # type: () -> None

        # This destructor calls remove_session to explicitly close the DB connection. We need this
        # because DB connections created in SQLAlchemy are not automatically closed by reference
        # counters, so it is not guaranteed that they are released by correct threads (for more
        # information, please see the docstring of remove_session).

        if hasattr(self, 'scoped_session'):
            self.remove_session()<|MERGE_RESOLUTION|>--- conflicted
+++ resolved
@@ -61,13 +61,9 @@
         study = models.StudyModel(study_uuid=study_uuid, study_name=study_name,
                                   task=structs.StudyTask.NOT_SET)
         session.add(study)
-<<<<<<< HEAD
         if not self._commit_or_rollback_on_integrity_error(session):
             raise ValueError(
                 "study_name {} already exists. Please use a different name.".format(study_name))
-=======
-        self._commit(session)
->>>>>>> 0d57720b
 
         # Set system attribute key and empty value.
         self.set_study_user_attr(study.study_id, SYSTEM_ATTRS_KEY, {})
